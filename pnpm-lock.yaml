--- conflicted
+++ resolved
@@ -103,7 +103,7 @@
         version: 2.0.14
       '@types/uuid':
         specifier: ^9.0.6
-        version: 9.0.6
+        version: 9.0.7
       '@typescript-eslint/eslint-plugin':
         specifier: ^6.0.0
         version: 6.7.5(@typescript-eslint/parser@6.7.5)(eslint@8.51.0)(typescript@5.2.2)
@@ -1566,16 +1566,6 @@
     resolution: {integrity: sha512-drE6uz7QBKq1fYqqoFKTDRdFCPHd5TCub75BM+D+cMx7NU9hUz7SESLfC2fSCXVFMO5Yj8sOWHuGqPgjc+fz0Q==}
     dependencies:
       '@types/node': 20.8.6
-<<<<<<< HEAD
-=======
-    dev: false
-
-  /@types/jsonwebtoken@9.0.4:
-    resolution: {integrity: sha512-8UYapdmR0QlxgvJmyE8lP7guxD0UGVMfknsdtCFZh4ovShdBl3iOI4zdvqBHrB/IS+xUj3PSx73Qkey1fhWz+g==}
-    dependencies:
-      '@types/node': 20.8.6
-    dev: true
->>>>>>> 1dfcc3e9
 
   /@types/mime@1.3.3:
     resolution: {integrity: sha512-Ys+/St+2VF4+xuY6+kDIXGxbNRO0mesVg0bbxEfB97Od1Vjpjx9KD1qxs64Gcb3CWPirk9Xe+PT4YiiHQ9T+eg==}
@@ -1598,11 +1588,7 @@
     resolution: {integrity: sha512-nXCd1lu20rw//nZ5AnK1FnlVZdSC4R5xksquev9oAJlXwJw0irMdZ7dRAE4KDlalptKObiaoam6BQ8lpujeZog==}
     dependencies:
       '@types/express': 4.17.19
-<<<<<<< HEAD
       '@types/jsonwebtoken': 9.0.2
-=======
-      '@types/jsonwebtoken': 9.0.4
->>>>>>> 1dfcc3e9
       '@types/passport-strategy': 0.2.37
     dev: true
 
@@ -1685,13 +1671,10 @@
       '@types/superagent': 4.1.19
     dev: true
 
-<<<<<<< HEAD
-=======
-  /@types/uuid@9.0.6:
-    resolution: {integrity: sha512-BT2Krtx4xaO6iwzwMFUYvWBWkV2pr37zD68Vmp1CDV196MzczBRxuEpD6Pr395HAgebC/co7hOphs53r8V7jew==}
-    dev: true
-
->>>>>>> 1dfcc3e9
+  /@types/uuid@9.0.7:
+    resolution: {integrity: sha512-WUtIVRUZ9i5dYXefDEAI7sh9/O7jGvHg7Df/5O/gtH3Yabe5odI3UWopVR1qbPXQtvOxWu3mM4XxlYeZtMWF4g==}
+    dev: true
+
   /@types/validator@13.11.5:
     resolution: {integrity: sha512-xW4qsT4UIYILu+7ZrBnfQdBYniZrMLYYK3wN9M/NdeIHgBN5pZI2/8Q7UfdWIcr5RLJv/OGENsx91JIpUUoC7Q==}
 
@@ -3062,12 +3045,6 @@
   /dotenv@16.3.1:
     resolution: {integrity: sha512-IPzF4w4/Rd94bA9imS68tZBaYyBWSCE47V1RGuMrB94iyTOIEwRmVL2x/4An+6mETpLrKJ5hQkB8W4kFAadeIQ==}
     engines: {node: '>=12'}
-
-  /ecdsa-sig-formatter@1.0.11:
-    resolution: {integrity: sha512-nagl3RYrbNv6kQkeJIpt6NJZy8twLB/2vtz6yN9Z4vRKHN4/QZJIEbqohALSgwKdnksuY3k5Addp5lg8sVoVcQ==}
-    dependencies:
-      safe-buffer: 5.2.1
-    dev: false
 
   /ecdsa-sig-formatter@1.0.11:
     resolution: {integrity: sha512-nagl3RYrbNv6kQkeJIpt6NJZy8twLB/2vtz6yN9Z4vRKHN4/QZJIEbqohALSgwKdnksuY3k5Addp5lg8sVoVcQ==}
