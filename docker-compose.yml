version: '3.9'

volumes:
  mysql_data: {}
  redis_data: {}
  kong_dev_data: {}
  kong_dev_prefix_vol:
    driver_opts:
      type: tmpfs
      device: tmpfs
  kong_dev_tmp_vol:
    driver_opts:
      type: tmpfs
      device: tmpfs
  kong_prod_data: {}
  kong_prod_prefix_vol:
    driver_opts:
      type: tmpfs
      device: tmpfs
  kong_prod_tmp_vol:
    driver_opts:
      type: tmpfs
      device: tmpfs
  certs: {}
  esdata: {}
  logstashdata: {}

networks:
  kong-net:
    name: kong-net
    external: false
  obn-net:
<<<<<<< HEAD
    external: true
=======
    name: obn-net
    external: false
>>>>>>> 386969bb
  elastic-net:
    name: elastic-net
    external: false

x-kong-dev-config: &kong_dev_config
  environment:
    KONG_PG_HOST: kong-dev-db
  volumes:
    - kong_dev_prefix_vol:/var/run/kong
    - kong_dev_tmp_vol:/tmp

x-kong-prod-config: &kong_prod_config
  environment:
    KONG_PG_HOST: kong-prod-db
  volumes:
    - kong_prod_prefix_vol:/var/run/kong
    - kong_prod_tmp_vol:/tmp

x-obn-server-config: &obn_server_config
  environment:
    DATABASE_HOST: ${DATABASE_HOST:-mysql}
    DATABASE_USERNAME: ${DATABASE_USERNAME:-obn}
    DATABASE_PASSWORD_FILE: /run/secrets/mysql_password
    DATABASE_NAME: ${DATABASE_NAME:-obn}
    DATABASE_PORT: ${DATABASE_PORT:-3306}
    DATABASE_TYPE: mysql
    JWT_SECRET_FILE: /run/secrets/jwt_secret
    SERVER_PORT: ${SERVER_PORT:-4000}
    EMAIL_HOST: ${EMAIL_HOST}
    EMAIL_PORT: ${EMAIL_PORT}
    EMAIL_USER: ${EMAIL_USER}
    EMAIL_PASSWORD: ${EMAIL_PASSWORD}
    EMAIL_SECURE: ${EMAIL_SECURE}
    EMAIL_FROM: ${EMAIL_FROM}
    COMPANY_EMAIL: ${COMPANY_EMAIL:?COMPANY_EMAIL is required}
    COMPANY_NAME: ${COMPANY_NAME:?COMPANY_NAME is required}
    DEFAULT_PASSWORD: ${DEFAULT_PASSWORD:?DEFAULT_PASSWORD is required}
    KONG_ADMIN_API_ENDPOINT: ${KONG_ADMIN_API_ENDPOINT:-http://kong-dev:8001}
    KONG_GATEWAY_API_ENDPOINT: ${KONG_GATEWAY_API_ENDPOINT:-http://localhost:8000}
    KONG_ADMIN_API_ENDPOINT_PRODUCTION: ${KONG_ADMIN_API_ENDPOINT_PRODUCTION:-http://kong-prod:8001}
    KONG_GATEWAY_API_ENDPOINT_PRODUCTION: ${KONG_GATEWAY_API_ENDPOINT_PRODUCTION:-http://localhost:8100}
    REGISTRY_INTROSPECTION_ENDPOINT: ${REGISTRY_INTROSPECTION_ENDPOINT}
    REGISTRY_INTROSPECTION_CLIENT_ID: ${REGISTRY_INTROSPECTION_CLIENT_ID}
    REGISTRY_INTROSPECTION_CLIENT_SECRET: ${REGISTRY_INTROSPECTION_CLIENT_SECRET}
    REGISTRY_INTROSPECTION_ENDPOINT_PRODUCTION: ${REGISTRY_INTROSPECTION_ENDPOINT_PRODUCTION}
    REGISTRY_INTROSPECTION_CLIENT_ID_PRODUCTION: ${REGISTRY_INTROSPECTION_CLIENT_ID_PRODUCTION}
    REGISTRY_INTROSPECTION_CLIENT_SECRET_PRODUCTION: ${REGISTRY_INTROSPECTION_CLIENT_SECRET_PRODUCTION}
    MANAGEMENT_URL: ${MANAGEMENT_URL:?MANAGEMENT_URL is required}
    LOGSTASH_ENDPOINT: ${LOGSTASH_ENDPOINT:-http://obn-logstash:8080}
    ELASTICSEARCH_ENDPOINT: ${ELASTICSEARCH_ENDPOINT:-https://es:9200}
    ELASTICSEARCH_USERNAME: ${ELASTICSEARCH_USERNAME:-elastic}
    ELASTICSEARCH_PASSWORD: ${ELASTICSEARCH_PASSWORD:?ELASTICSEARCH_PASSWORD is required}
    TRUSTED_ORIGINS: ${TRUSTED_ORIGINS}
  volumes:
    - certs:/usr/src/server/certs
  secrets:
    - mysql_password
    - jwt_secret
  networks:
    - kong-net
    - obn-net
    - elastic-net
  restart: on-failure:5

services:
  kong-dev-db:
    container_name: obn-kong-dev-db
    extends:
      file: docker-compose-kong.yml
      service: kong-db
    volumes:
      - kong_dev_data:/var/lib/postgresql/data
    profiles:
      - dev
      - kong
      - kong-dev-db
  kong-dev-migrations:
    container_name: obn-kong-dev-migrations
    extends:
      file: docker-compose-kong.yml
      service: kong-migrations
    profiles:
      - dev
      - kong
      - kong-dev
    <<: *kong_dev_config
  kong-dev-migrations-up:
    container_name: obn-kong-dev-migrations-up
    extends:
      file: docker-compose-kong.yml
      service: kong-migrations-up
    depends_on:
      kong-dev-db:
        condition: service_healthy
    profiles:
      - dev
      - kong
      - kong-dev
    <<: *kong_dev_config
  kong-dev:
    container_name: obn-kong-dev
    extends:
      file: docker-compose-kong.yml
      service: kong
    ports:
      - "${KONG_INBOUND_PROXY_LISTEN:-0.0.0.0}:8000:8000/tcp"
      - "${KONG_INBOUND_SSL_PROXY_LISTEN:-0.0.0.0}:8443:8443/tcp"
    depends_on:
      kong-dev-migrations-up:
        condition: service_completed_successfully
    profiles:
      - dev
      - kong
      - kong-dev
    <<: *kong_dev_config

  kong-prod-db:
    container_name: obn-kong-prod-db
    extends:
      file: docker-compose-kong.yml
      service: kong-db
    volumes:
      - kong_prod_data:/var/lib/postgresql/data
    profiles:
      - prod
      - kong
      - kong-prod-db
  kong-prod-migrations:
    container_name: obn-kong-prod-migrations
    extends:
      file: docker-compose-kong.yml
      service: kong-migrations
    profiles:
      - prod
      - kong
      - kong-prod
    <<: *kong_prod_config
  kong-prod-migrations-up:
    container_name: obn-kong-prod-migrations-up
    extends:
      file: docker-compose-kong.yml
      service: kong-migrations-up
    depends_on:
      kong-prod-db:
        condition: service_healthy
    profiles:
      - prod
      - kong
      - kong-prod
    <<: *kong_prod_config
  kong-prod:
    container_name: obn-kong-prod
    extends:
      file: docker-compose-kong.yml
      service: kong
    ports:
      - "${KONG_INBOUND_PROXY_LISTEN:-0.0.0.0}:8100:8000/tcp"
      - "${KONG_INBOUND_SSL_PROXY_LISTEN:-0.0.0.0}:8543:8443/tcp"
    depends_on:
      kong-prod-migrations-up:
        condition: service_completed_successfully
    profiles:
      - prod
      - kong
      - kong-prod
    <<: *kong_prod_config

  elk-setup:
    image: docker.elastic.co/elasticsearch/elasticsearch:${ELASTIC_STACK_VERSION:-8.11.1}
    container_name: obn-elk-setup
    volumes:
      - certs:/usr/share/elasticsearch/config/certs
    user: root
    command: >
      bash -c '
        if [ ! -f config/certs/ca.zip ]; then
          echo "Creating CA";
          bin/elasticsearch-certutil ca --silent --pem -out config/certs/ca.zip;
          unzip config/certs/ca.zip -d config/certs;
        fi;
        if [ ! -f config/certs/certs.zip ]; then
          echo "Creating certs";
          echo -ne \
          "instances:\n"\
          "  - name: es\n"\
          "    dns:\n"\
          "      - es\n"\
          "      - localhost\n"\
          "    ip:\n"\
          "      - 127.0.0.1\n"\
          > config/certs/instances.yml;
          bin/elasticsearch-certutil cert --silent --pem -out config/certs/certs.zip --in config/certs/instances.yml --ca-cert config/certs/ca/ca.crt --ca-key config/certs/ca/ca.key;
          unzip config/certs/certs.zip -d config/certs;
        fi;
        echo "Setting file permissions"
        chown -R root:root config/certs;
        find . -type d -exec chmod 750 \{\} \;;
        find . -type f -exec chmod 640 \{\} \;;
        echo "Waiting for Elasticsearch availability";
        until curl -s --cacert config/certs/ca/ca.crt https://es:9200 | grep -q "missing authentication credentials"; do sleep 30; done;
        echo "All done!";
        sleep 6s;
      '
    healthcheck:
      test: [ "CMD-SHELL", "[ -f config/certs/es/es.crt ]" ]
      interval: 1s
      timeout: 5s
      retries: 120
    environment:
      ELASTIC_PASSWORD: ${ELASTICSEARCH_PASSWORD:?ELASTICSEARCH_PASSWORD is required}
    networks:
      - elastic-net
    profiles:
      - dev
      - prod
      - elk

  es:
    image: docker.elastic.co/elasticsearch/elasticsearch:${ELASTIC_STACK_VERSION:-8.11.1}
    container_name: obn-es
    labels:
      co.elastic.logs/module: elasticsearch
    volumes:
      - certs:/usr/share/elasticsearch/config/certs
      - esdata:/usr/share/elasticsearch/data
    depends_on:
      elk-setup:
        condition: service_healthy
    environment:
      - node.name=es
      - cluster.name=${CLUSTER_NAME:-docker-cluster}
      - discovery.type=single-node
      - ELASTIC_PASSWORD=${ELASTICSEARCH_PASSWORD}
      - bootstrap.memory_lock=true
      - xpack.security.enabled=true
      - xpack.security.http.ssl.enabled=true
      - xpack.security.http.ssl.key=certs/es/es.key
      - xpack.security.http.ssl.certificate=certs/es/es.crt
      - xpack.security.http.ssl.certificate_authorities=certs/ca/ca.crt
      - xpack.security.transport.ssl.enabled=true
      - xpack.security.transport.ssl.key=certs/es/es.key
      - xpack.security.transport.ssl.certificate=certs/es/es.crt
      - xpack.security.transport.ssl.certificate_authorities=certs/ca/ca.crt
      - xpack.security.transport.ssl.verification_mode=certificate
      - xpack.license.self_generated.type=${ES_LICENSE:-basic}
    mem_limit: ${ES_MEM_LIMIT:-1073741824}
    ulimits:
      memlock:
        soft: -1
        hard: -1
    healthcheck:
      test:
        [
          "CMD-SHELL",
          "curl -s --cacert config/certs/ca/ca.crt https://localhost:9200 | grep -q 'missing authentication credentials'"
        ]
      interval: 10s
      timeout: 10s
      retries: 120
    networks:
      - elastic-net
    profiles:
      - dev
      - prod
      - elk
      - es

  logstash:
    image: docker.elastic.co/logstash/logstash:${ELASTIC_STACK_VERSION:-8.11.1}
    container_name: obn-logstash
    labels:
      co.elastic.logs/module: logstash
    user: root
    volumes:
      - certs:/usr/share/logstash/certs
      - logstashdata:/usr/share/logstash/data
      - "./logstash.conf:/usr/share/logstash/pipeline/logstash.conf:ro"
    depends_on:
      es:
        condition: service_healthy
    environment:
      - xpack.monitoring.enabled=false
      - ELASTIC_USER=elastic
      - ELASTIC_PASSWORD=${ELASTICSEARCH_PASSWORD}
      - ELASTIC_HOSTS=https://es:9200
    healthcheck:
      test: [ "CMD-SHELL", "curl -f http://localhost:9600/_node/stats || exit 1" ]
      interval: 30s
      timeout: 10s
      retries: 3
    networks:
      - elastic-net
    profiles:
      - dev
      - prod
      - elk
      - logstash

  mysql:
    image: "${MYSQL_DOCKER_TAG:-mysql:8.3.0}"
    container_name: obn-mysql
    environment:
      MYSQL_ROOT_PASSWORD_FILE: /run/secrets/mysql_root_password
      MYSQL_DATABASE: ${MYSQL_DATABASE:-obn}
      MYSQL_USER: ${MYSQL_USER:-obn}
      MYSQL_PASSWORD_FILE: /run/secrets/mysql_password
    secrets:
      - mysql_password
      - mysql_root_password
    volumes:
      - mysql_data:/var/lib/mysql
    networks:
      - obn-net
    healthcheck:
      test:
        [
          "CMD",
          "sh",
          "-c",
          "mysql --user=root --password=$$(cat $$MYSQL_ROOT_PASSWORD_FILE) -e 'SELECT 1;'"
        ]
      interval: 30s
      timeout: 30s
      retries: 3
    profiles:
      - dev
      - prod
      - mysql

  web:
    build:
      context: ./apps/web
      args:
        - NEXT_PUBLIC_BASE_API_ENDPOINT=${SERVER_API_ENDPOINT:-http://localhost:4000}
    container_name: obn-web
    environment:
      - NEXT_PUBLIC_BASE_API_ENDPOINT=${SERVER_API_ENDPOINT:-http://localhost:4000}
      - BASE_API_ENDPOINT=${BASE_API_SERVER_API_ENDPOINT:-http://localhost:4000}
    healthcheck:
      test: [ "CMD-SHELL", "curl -f http://localhost:3000 || exit 1" ]
      interval: 30s
      timeout: 10s
      retries: 3
    networks:
      - obn-net
    ports:
      - "3000:3000"
    profiles:
      - dev
      - prod
      - web

  server:
    build: ./apps/server
    container_name: obn-server
    ports:
      - ${SERVER_PORT:-4000}:${SERVER_PORT:-4000}
    depends_on:
      mysql:
        condition: service_healthy
      kong-dev:
        condition: service_healthy
      kong-prod:
        condition: service_healthy
      es:
        condition: service_healthy
      server-setup:
        condition: service_completed_successfully
    healthcheck:
      test: ["CMD-SHELL", "./healthcheck.sh"]
      interval: 30s
      timeout: 10s
      retries: 3
    profiles:
      - dev
      - prod
      - server
    <<: *obn_server_config

  server-setup:
    build: ./apps/server
    container_name: obn-server-setup
    command: [ "sh", "-c", "pnpm migration:run;pnpm start:setup" ]
    depends_on:
      mysql:
        condition: service_healthy
      kong-dev:
        condition: service_healthy
      kong-prod:
        condition: service_healthy
    profiles:
      - dev
      - prod
      - server
    <<: *obn_server_config

secrets:
  kong_postgres_password:
    file: ./config/KONG_POSTGRES_PASSWORD
  mysql_root_password:
    file: ./config/MYSQL_ROOT_PASSWORD
  mysql_password:
    file: ./config/MYSQL_PASSWORD
  jwt_secret:
    file: ./config/JWT_SECRET<|MERGE_RESOLUTION|>--- conflicted
+++ resolved
@@ -30,12 +30,8 @@
     name: kong-net
     external: false
   obn-net:
-<<<<<<< HEAD
+    name: obn-net
     external: true
-=======
-    name: obn-net
-    external: false
->>>>>>> 386969bb
   elastic-net:
     name: elastic-net
     external: false
