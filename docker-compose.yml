--- conflicted
+++ resolved
@@ -203,7 +203,6 @@
       - ./config/certs/es:/usr/share/elasticsearch/config/certs
     user: root
     command: >
-<<<<<<< HEAD
       bash -c '
         if [ x${ELASTIC_PASSWORD} == x ]; then
           echo "Set the ELASTIC_PASSWORD environment variable in the .env file";
@@ -237,37 +236,6 @@
         echo "All done!";
         sleep 6s;
       '
-=======
-     bash -c '
-       if [ ! -f config/certs/ca.zip ]; then
-         echo "Creating CA";
-         ELASTIC_PASSWORD=${ELASTICSEARCH_PASSWORD} bin/elasticsearch-certutil ca --silent --pem -out config/certs/ca.zip;
-         unzip config/certs/ca.zip -d config/certs;
-       fi;
-       if [ ! -f config/certs/certs.zip ]; then
-         echo "Creating certs";
-         echo -ne \
-         "instances:\n"\
-         "  - name: es\n"\
-         "    dns:\n"\
-         "      - es\n"\
-         "      - localhost\n"\
-         "    ip:\n"\
-         "      - 127.0.0.1\n"\
-         > config/certs/instances.yml;
-         ELASTIC_PASSWORD=${ELASTICSEARCH_PASSWORD} bin/elasticsearch-certutil cert --silent --pem -out config/certs/certs.zip --in config/certs/instances.yml --ca-cert config/certs/ca/ca.crt --ca-key config/certs/ca/ca.key;
-         unzip config/certs/certs.zip -d config/certs;
-       fi;
-       echo "Setting file permissions"
-       chown -R root:root config/certs;
-       find . -type d -exec chmod 750 \{\} \;;
-       find . -type f -exec chmod 640 \{\} \;;
-       echo "Waiting for Elasticsearch availability";
-       until curl -s --cacert config/certs/ca/ca.crt https://es:9200 | grep -q "missing authentication credentials"; do sleep 30; done;
-       echo "All done!";
-       sleep 6s;
-     '
->>>>>>> 648601b1
     healthcheck:
       test: [ "CMD-SHELL", "[ -f config/certs/es/es.crt ]" ]
       interval: 1s
@@ -354,27 +322,11 @@
       - ELASTIC_HOSTS=https://es:9200
     networks:
       - elastic-net
-<<<<<<< HEAD
     profiles:
       - dev
       - prod
       - elk
       - logstash
-=======
-
-  redis:
-    image: "${REDIS_DOCKER_TAG:-redis:7.2-alpine}"
-    container_name: obn-redis
-    volumes:
-      - redis_data:/var/lib/redis
-    networks:
-      - obn-net
-    healthcheck:
-      test: [ "CMD", "redis-cli", "--raw", "incr", "ping" ]
-      interval: 30s
-      timeout: 30s
-      retries: 3
->>>>>>> 648601b1
 
   mysql:
     image: "${MYSQL_DOCKER_TAG:-mysql:8.3.0}"
