--- conflicted
+++ resolved
@@ -36,7 +36,6 @@
     "zod": "^4.0.15"
   },
   "devDependencies": {
-<<<<<<< HEAD
     "@types/node": "^24.2.0",
     "@types/react": "^19.1.9",
     "@types/react-dom": "^19.1.7",
@@ -46,16 +45,5 @@
     "postcss": "^8.5.6",
     "tailwindcss": "^4.1.11",
     "typescript": "^5.9.2"
-=======
-    "@types/node": "^24",
-    "@types/react": "^18",
-    "@types/react-dom": "^18",
-    "autoprefixer": "^10",
-    "eslint": "^8",
-    "eslint-config-next": "13.5.4",
-    "postcss": "^8",
-    "tailwindcss": "^3",
-    "typescript": "^5"
->>>>>>> b80a18a2
   }
 }