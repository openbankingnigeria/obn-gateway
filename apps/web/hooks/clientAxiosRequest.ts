// @ts-nocheck
'use client'

import { getJsCookies, removeJsCookies } from "@/config/jsCookie";
import { applyAxiosRequest } from ".";
import { HttpRequestProps } from "@/types/configTypes";
import { toast } from "react-toastify";

const clientAxiosRequest = async ({
  headers,
  apiEndpoint,
  method,
  data,
  noToast,
}: HttpRequestProps) => {
  const token = getJsCookies('aperta-user-accessToken')

  try {
    const res = await applyAxiosRequest({
      headers: {
        Authorization: `Bearer ${token}`,
        ...headers
      },
      apiEndpoint,
      method,
      data
    });

    if (res.status == 200 || res.status == 201) {
      !noToast && toast.success(res.message);
<<<<<<< HEAD
    // } else if (res.status == 403 || res.status == 401) {
=======
>>>>>>> 9526cc61
    } else if (res.status == 401) {
      !noToast && toast.error(res?.message);
      removeJsCookies('aperta-user-accessToken');
      window.location.href = '/';
    } else {
      !noToast && toast.error(res?.message);
    }

    return res;
  } catch(err) {
    !noToast && toast.error(err?.message || err);
    return ({
      message: err?.message || err,
      status: null,
      data: [],
      meta_data: {}
    });
  };
}

export default clientAxiosRequest<|MERGE_RESOLUTION|>--- conflicted
+++ resolved
@@ -28,10 +28,6 @@
 
     if (res.status == 200 || res.status == 201) {
       !noToast && toast.success(res.message);
-<<<<<<< HEAD
-    // } else if (res.status == 403 || res.status == 401) {
-=======
->>>>>>> 9526cc61
     } else if (res.status == 401) {
       !noToast && toast.error(res?.message);
       removeJsCookies('aperta-user-accessToken');
