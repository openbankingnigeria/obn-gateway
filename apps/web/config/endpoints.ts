import { DateFilterProps, GetEnvironmentProps, GetListProps, 
  GetSingleEnvironmentProps, GetSingleProps, GetTypeProps, 
  PostTokenProps, 
} from "@/types/endpointTypes";

<<<<<<< HEAD
// const BASE_URL = 'http://3.134.253.153:4000';
const BASE_URL = 'http://dev.gateway.openbanking.ng:4000';
=======
const BASE_URL = process.env.NEXT_PUBLIC_BASE_API_ENDPOINT;
>>>>>>> 9526cc61


// AUTH
export const postSignup = () => `${BASE_URL}/auth/signup`;
export const postVerfiyEmail = () => `${BASE_URL}/auth/email/verify`;
export const postLoginWith2FA = () => `${BASE_URL}/auth/login/two-fa`;
export const postLogin = () => `${BASE_URL}/auth/login`;
export const postInitiatePasswordReset = () => `${BASE_URL}/auth/password/forgot`;
export const postResetPassword = ({ token }: PostTokenProps) => 
  `${BASE_URL}/auth/password/reset/${token}`;
export const postAccountSetUp = ({ token }: PostTokenProps) => 
  `${BASE_URL}/auth/setup/${token}`;


// ROLES
export const getRolePermission = ({ id }: GetSingleProps) => 
  `${BASE_URL}/roles/${id}/permissions`
export const getPermissions = () => `${BASE_URL}/roles/permissions`
export const getRoles = ({ page, limit, name, status }: GetListProps) => 
  `${BASE_URL}/roles?page=${page}${limit ? `&limit=${limit}`: ''}${status ? `&filter[status]=${status}`: ''}${name ? `&filter[name]=${name}`: ''}`;
export const postRole = () => `${BASE_URL}/roles`;
export const updateRole = ({ id }: GetSingleProps) => 
  `${BASE_URL}/roles/${id}`
export const putRolePermission = ({ id }: GetSingleProps) => 
  `${BASE_URL}/roles/${id}/permissions`;


// TEAMS
export const postTeam = () => `${BASE_URL}/users`;
export const postReinviteMember = ({ id }: GetSingleProps) => `${BASE_URL}/users/${id}/resend`;
export const getTeamStats = () => `${BASE_URL}/users/stats`;
export const getTeams = ({ page, limit, name, status, email, role }: GetListProps) => 
  `${BASE_URL}/users?page=${page}${limit ? `&limit=${limit}`: ''}${name ? `&filter[name]=${name}`: ''}${role ? `&filter[roleId]=${role}`: ''}${email ? `&filter[email]=${email}`: ''}${status ? `&filter[status]=${status}`: ''}`;
export const updateTeam = ({ id }: GetSingleProps) => 
  `${BASE_URL}/users/${id}`;
export const getTeam = ({ id }: GetSingleProps) => 
  `${BASE_URL}/users/${id}`;

  
// PROFILE
export const getProfile = () => `${BASE_URL}/profile`;
export const updateProfile = () => `${BASE_URL}/profile`;
export const updatePassword = () => `${BASE_URL}/profile/password`;
export const postSetup2FA = () => `${BASE_URL}/profile/two-fa`;
export const verify2FA = () => `${BASE_URL}/profile/two-fa`;
export const disable2FA = () => `${BASE_URL}/profile/two-fa/disable`;


// AUDIT TRAIL
export const getAuditLog = ({ id }: GetSingleProps) => 
  `${BASE_URL}/audit-trail/${id}`;
export const getAuditTrails = ({ page, limit, event, createdAt_gt, createdAt_l, name }: GetListProps) => 
  `${BASE_URL}/audit-trail?page=${page}${limit ? `&limit=${limit}`: ''}${event ? `&filter[event]=${event}`: ''}${createdAt_gt ? `&filter[createdAt][gte]=${createdAt_gt}`: ''}${createdAt_l ? `&filter[createdAt][lte]=${createdAt_l}`: ''}${name ? `&filter[name]=${name}`: ''}`


// COLLECTIONS
export const getCollections = () => 
  `${BASE_URL}/collections`;
export const getCollection = ({ id }: GetSingleProps) => 
  `${BASE_URL}/collections/${id}`;
export const getCompanyCollections = ({ page, limit, environment }: GetEnvironmentProps) => 
  `${BASE_URL}/collections/${environment}/company?page=${page}${limit ? `&limit=${limit}`: ''}`;
export const getCompanyCollectionsById = ({ environment, id }: GetSingleEnvironmentProps) => 
  `${BASE_URL}/collections/${environment}/company/${id}`;


// APIS 
export const getAPIs = ({ page, limit, environment, collectionId, name, method }: GetEnvironmentProps) => 
  `${BASE_URL}/apis/${environment}?page=${page}${limit ? `&limit=${limit}`: ''}${name ? `&filter[name]=${name}`: ''}${method ? `&filter[method]=${method}`: ''}${collectionId ? `&filter[collectionId]=${collectionId}` : ''}`;
export const getAPI = ({ environment, id }: GetSingleEnvironmentProps) => 
  `${BASE_URL}/apis/${environment}/${id}`;
export const deleteAPI = ({ environment, id }: GetSingleEnvironmentProps) => 
  `${BASE_URL}/apis/${environment}/${id}`;
export const updateAPI = ({ environment, id }: GetSingleEnvironmentProps) => 
  `${BASE_URL}/apis/${environment}/${id}`;
export const getAPILogs = ({ page, limit, environment, companyId, referenceId, apiId, createdAt_gt, createdAt_l, status }: GetEnvironmentProps) => 
  `${BASE_URL}/apis/${environment}/logs${referenceId ? `/${referenceId}` : ''}?page=${page}${limit ? `&limit=${limit}`: ''}${apiId ? `&filter[apiId]=${apiId}` : ''}${companyId ? `&filter[companyId]=${companyId}` : ''}${createdAt_gt ? `&filter[createdAt][gt]=${createdAt_gt}`: ''}${createdAt_l ? `&filter[createdAt][lt]=${createdAt_l}`: ''}${status ? `&filter[status]=${status}`: ''}`;
export const getAPILog = ({ environment, id }: GetSingleEnvironmentProps) => 
  `${BASE_URL}/apis/${environment}/logs/${id}`;
export const postAssignAPIs = ({ environment, id }: GetSingleEnvironmentProps) => 
  `${BASE_URL}/apis/${environment}/company/${id}/assign`;
export const postUnassignAPIs = ({ environment, id }: GetSingleEnvironmentProps) => 
  `${BASE_URL}/apis/${environment}/company/${id}/unassign`;
export const getCompanyAPIs = ({ page, limit, environment, companyId }: GetEnvironmentProps) => 
  `${BASE_URL}/apis/${environment}/company/${companyId}?page=${page}${limit ? `&limit=${limit}`: ''}`;
export const updateAPITransformation = ({ environment, id }: GetSingleEnvironmentProps) => 
  `${BASE_URL}/apis/${environment}/${id}/transformation`;
export const getAPITransformation = ({ environment, id }: GetSingleEnvironmentProps) => 
  `${BASE_URL}/apis/${environment}/${id}/transformation`;
export const updateConsumerAPIAccess = ({ environment, id }: GetSingleEnvironmentProps) => 
  `${BASE_URL}/apis/${environment}/company/${id}`;
export const getAPIsForCompany = ({ environment, collectionId, name, method }: GetSingleEnvironmentProps) =>
  `${BASE_URL}/apis/${environment}/company${collectionId ? `?filter[collectionId]=${collectionId}` : ''}${name ? `&filter[name]=${name}`: ''}${method ? `&filter[method]=${method}`: ''}`
export const getAPILogStats = ({ page, limit, environment, companyId, apiId, createdAt_gt, createdAt_l }: GetEnvironmentProps) => 
	`${BASE_URL}/apis/${environment}/logs/stats?page=${page}${limit ? `&limit=${limit}`: ''}${apiId ? `&filter[apiId]=${apiId}` : ''}${createdAt_gt ? `&filter[createdAt][gt]=${createdAt_gt}`: ''}${createdAt_l ? `&filter[createdAt][lt]=${createdAt_l}`: ''}${companyId ? `&filter[companyId]=${companyId}` : ''}`
export const getAPILogStatsAggregate = ({ page, limit, environment, companyId, apiId, createdAt_gt, createdAt_l }: GetEnvironmentProps) => 
	`${BASE_URL}/apis/${environment}/logs/stats/periodic-aggregate?page=${page}${limit ? `&limit=${limit}`: ''}${apiId ? `&filter[apiId]=${apiId}` : ''}${createdAt_gt ? `&filter[createdAt][gt]=${createdAt_gt}`: ''}${createdAt_l ? `&filter[createdAt][lt]=${createdAt_l}`: ''}${companyId ? `&filter[companyId]=${companyId}` : ''}`
  

// COMPANY
export const getCompanies = ({ page, limit, name, createdAt_gt, kybStatus, createdAt_l, status }: GetListProps) => 
  `${BASE_URL}/companies?page=${page}${limit ? `&limit=${limit}`: ''}${createdAt_gt ? `&filter[createdAt][gte]=${createdAt_gt}`: ''}${createdAt_l ? `&filter[createdAt][lte]=${createdAt_l}`: ''}${status ? `&filter[status]=${status}`: ''}${kybStatus ? `&filter[kybStatus]=${kybStatus}`: ''}${name ? `&filter[name]=${name}`: ''}`;
export const getCompany = ({ id }: GetSingleProps) => 
  `${BASE_URL}/companies/${id}`;
export const activateCompany = ({ id }: GetSingleProps) => 
  `${BASE_URL}/companies/${id}/activate`;
export const deactivateCompany = ({ id }: GetSingleProps) => 
  `${BASE_URL}/companies/${id}/deactivate`;
export const updateCompanyStatus = ({ id }: GetSingleProps) => 
  `${BASE_URL}/companies/${id}/kyb/status`;
export const updateCompanyDetails = () => `${BASE_URL}/company/kyb`;
export const getCompanyTypes = () => `${BASE_URL}/company/types`;
export const getCompanyRequiredFields = ({ type }: GetTypeProps) => 
  `${BASE_URL}/company/${type}/fields`
export const getCompanyDetails = () => `${BASE_URL}/company/me`;
export const getCompanyStats = ({ createdAt_gt, createdAt_l }: DateFilterProps) => 
  `${BASE_URL}/companies/stats${createdAt_gt ? `?filter[createdAt][gt]=${createdAt_gt}`: ''}${createdAt_l ? `&filter[createdAt][lt]=${createdAt_l}`: ''}`
export const getCompanyKybStats = ({ createdAt_gt, createdAt_l }: DateFilterProps) => 
  `${BASE_URL}/companies/stats/kyb${createdAt_gt ? `?filter[createdAt][gt]=${createdAt_gt}`: ''}${createdAt_l ? `&filter[createdAt][lt]=${createdAt_l}`: ''}`
export const getCompanyStat = () => 
  `${BASE_URL}/companies/stats`;
export const getCompanyKybStat = () => 
  `${BASE_URL}/companies/stats/kyb`;


// SETTINGS
export const getSettings = ({ type }: GetTypeProps) => 
  `${BASE_URL}/settings/${type}`; // email_templates, email_settings, and general
export const updateSettings = ({ type }: GetTypeProps) => 
  `${BASE_URL}/settings/${type}`; 
export const getIPWhitelist = ({ environment }: GetSingleEnvironmentProps) => 
  `${BASE_URL}/settings/ip-restriction/${environment}`;
export const updateIPWhitelist = ({ environment }: GetSingleEnvironmentProps) => 
  `${BASE_URL}/settings/ip-restriction/${environment}`;
export const getAPIKey = ({ environment }: GetSingleEnvironmentProps) => 
  `${BASE_URL}/settings/api-key/${environment}`
export const updateAPIKey = ({ environment }: GetSingleEnvironmentProps) => 
  `${BASE_URL}/settings/api-key/${environment}`<|MERGE_RESOLUTION|>--- conflicted
+++ resolved
@@ -3,13 +3,7 @@
   PostTokenProps, 
 } from "@/types/endpointTypes";
 
-<<<<<<< HEAD
-// const BASE_URL = 'http://3.134.253.153:4000';
-const BASE_URL = 'http://dev.gateway.openbanking.ng:4000';
-=======
 const BASE_URL = process.env.NEXT_PUBLIC_BASE_API_ENDPOINT;
->>>>>>> 9526cc61
-
 
 // AUTH
 export const postSignup = () => `${BASE_URL}/auth/signup`;
