import { ObjectLiteral, DeepPartial, Repository } from 'typeorm';

export const createMockRepository = <T extends ObjectLiteral>(): jest.Mocked<Repository<T>> => {
  const mock: jest.Mocked<Repository<T>> = {
    // Basic CRUD operations
    save: jest.fn((entity: T) => Promise.resolve(entity)),
    findOne: jest.fn(),
    find: jest.fn(),
<<<<<<< HEAD
    findAndCount: jest.fn(),
    findOneBy: jest.fn(),
=======
>>>>>>> 94c1f617
    findBy: jest.fn(),
    count: jest.fn(),
    countBy: jest.fn(),
    query: jest.fn(),
    softDelete: jest.fn(),
    update: jest.fn(),
    delete: jest.fn(),
    insert: jest.fn(),
    create: jest.fn((dto: DeepPartial<T>) => dto as T),
    insert: jest.fn(),
    upsert: jest.fn(),
    remove: jest.fn(),
    clear: jest.fn(),
    increment: jest.fn(),
    decrement: jest.fn(),
    
    // Query builder
    createQueryBuilder: jest.fn(() => ({
      where: jest.fn().mockReturnThis(),
      andWhere: jest.fn().mockReturnThis(),
      orWhere: jest.fn().mockReturnThis(),
      leftJoinAndSelect: jest.fn().mockReturnThis(),
      leftJoin: jest.fn().mockReturnThis(),
      innerJoin: jest.fn().mockReturnThis(),
      innerJoinAndSelect: jest.fn().mockReturnThis(),
      getOne: jest.fn(),
      getMany: jest.fn(),
      getRawMany: jest.fn(),
      getRawOne: jest.fn(),
      getCount: jest.fn(),
      skip: jest.fn().mockReturnThis(),
      take: jest.fn().mockReturnThis(),
      limit: jest.fn().mockReturnThis(),
      offset: jest.fn().mockReturnThis(),
      orderBy: jest.fn().mockReturnThis(),
      addOrderBy: jest.fn().mockReturnThis(),
      groupBy: jest.fn().mockReturnThis(),
      addGroupBy: jest.fn().mockReturnThis(),
      having: jest.fn().mockReturnThis(),
      select: jest.fn().mockReturnThis(),
      addSelect: jest.fn().mockReturnThis(),
      setParameter: jest.fn().mockReturnThis(),
      setParameters: jest.fn().mockReturnThis(),
    })),

    // Minimal metadata
    metadata: {
      columns: [],
      relations: [],
      // Cast to bypass TypeScript checks for other metadata properties
    } as any,

    // Add manager property
    manager: {} as any,
    target: {} as any,
    queryRunner: undefined,

    // Cast the entire object to bypass TypeScript checks for missing properties
  } as unknown as jest.Mocked<Repository<T>>;

  return mock;
};

export type MockRepository<T extends ObjectLiteral> = jest.Mocked<Repository<T>>;<|MERGE_RESOLUTION|>--- conflicted
+++ resolved
@@ -6,11 +6,8 @@
     save: jest.fn((entity: T) => Promise.resolve(entity)),
     findOne: jest.fn(),
     find: jest.fn(),
-<<<<<<< HEAD
     findAndCount: jest.fn(),
     findOneBy: jest.fn(),
-=======
->>>>>>> 94c1f617
     findBy: jest.fn(),
     count: jest.fn(),
     countBy: jest.fn(),
@@ -20,7 +17,6 @@
     delete: jest.fn(),
     insert: jest.fn(),
     create: jest.fn((dto: DeepPartial<T>) => dto as T),
-    insert: jest.fn(),
     upsert: jest.fn(),
     remove: jest.fn(),
     clear: jest.fn(),
