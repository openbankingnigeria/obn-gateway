--- conflicted
+++ resolved
@@ -191,23 +191,18 @@
   }
 
   @OnEvent(AuthEvents.SIGN_UP)
-<<<<<<< HEAD
-  handleVerifyEmail(event: AuthSignupEvent) {
+  async handleResendOtp(event: AuthResendOtpEvent) {
+    const apiProvider = await this.companyRepository.findOneOrFail({
+      where: { type: CompanyTypes.API_PROVIDER },
+      order: { id: 'ASC' },
+    });
     this.sendEmail(EMAIL_TEMPLATES.VERIFY_EMAIL, event.author.email, {
-      apiProvider: event.metadata.apiProvider!,
+      apiProvider: apiProvider.name!,
       otp: event.metadata.otp!,
       name: event.author.profile!.firstName,
     });
   }
 
-  @OnEvent(AuthEvents.SIGN_UP)
-  handleResendOtp(event: AuthResendOtpEvent) {
-    this.sendEmail(EMAIL_TEMPLATES.VERIFY_EMAIL, event.author.email, {
-      apiProvider: event.metadata.apiProvider!,
-      otp: event.metadata.otp!,
-      name: event.author.profile!.firstName,
-    });
-=======
   async handleVerifyEmail(event: AuthSignupEvent) {
     try {
       const apiProvider = await this.companyRepository.findOneOrFail({
@@ -222,7 +217,6 @@
     } catch (error) {
       console.error(error);
     }
->>>>>>> ade31794
   }
 
   private async sendEmail(
