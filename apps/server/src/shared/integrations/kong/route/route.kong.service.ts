--- conflicted
+++ resolved
@@ -169,14 +169,10 @@
     data: CreatePluginRequest,
   ) {
     const plugins = await this.getPlugins(environment, id);
-<<<<<<< HEAD
-    const plugin = plugins.data.find((plugin) => plugin.route?.id === id && data.name === plugin.name);
-=======
 
     const plugin = plugins.data.find(
       (plugin) => plugin.route?.id === id && plugin.name === data.name,
     );
->>>>>>> 3e34ea19
     if (!plugin) return this.createPlugin(environment, id, data);
     if (!data.tags) {
       data.tags = [data.name]
