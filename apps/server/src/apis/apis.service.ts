import { Collection } from '@common/database/entities/collection.entity';
import {
  ResponseFormatter,
  ResponseMetaDTO,
} from '@common/utils/response/response.formatter';
import {
  IBadRequestException,
  INotFoundException,
} from '@common/utils/exceptions/exceptions';
import { Injectable } from '@nestjs/common';
import { InjectRepository } from '@nestjs/typeorm';
import { KongRouteService } from '@shared/integrations/kong/route/route.kong.service';
import { KongServiceService } from '@shared/integrations/kong/service/service.kong.service';
import { In, Not, Repository } from 'typeorm';
import {
  APILogResponseDTO,
  APILogStatsResponseDTO,
  CreateAPIDto,
  GetAPIResponseDTO,
  UpdateAPIDto,
  GetAPILogsDto,
  GetAPILogsFilterDto,
  GETAPIDownstreamResponseDTO,
  GETAPIUpstreamResponseDTO,
  GetStatsAggregateResponseDTO,
  SetAPITransformationDTO,
  GetAPITransformationResponseDTO,
  UpdateCompanyAPIAccessDto,
} from './dto/index.dto';
import slugify from 'slugify';
import { CollectionRoute } from '@common/database/entities/collectionroute.entity';
import { KONG_PLUGINS } from '@shared/integrations/kong/plugin/plugin.kong.interface';
import { PaginationParameters } from '@common/utils/pipes/query/pagination.pipe';
import { KONG_ENVIRONMENT } from '@shared/integrations/kong.interface';
import { apiErrorMessages, apiSuccessMessages } from './apis.constants';
import { ElasticsearchService } from '@nestjs/elasticsearch';
import { v4 as uuidV4 } from 'uuid';
import { KongConsumerService } from '@shared/integrations/kong/consumer/consumer.kong.service';
import { Company, User } from '@common/database/entities';
import { companyErrors } from '@company/company.errors';
import { ConsumerAcl } from '@common/database/entities/consumeracl.entity';
import { CompanyTypes } from '@common/database/constants';
import { QueryDslQueryContainer } from '@elastic/elasticsearch/lib/api/types';
import { RequestContext } from '@common/utils/request/request-context';
import * as moment from 'moment';

// TODO return DTO based on parent type, i.e. we dont want to return sensitive API info data to API consumer for e.g.
@Injectable()
export class APIService {
  constructor(
    @InjectRepository(Collection)
    private readonly collectionRepository: Repository<Collection>,
    @InjectRepository(Company)
    private readonly companyRepository: Repository<Company>,
    @InjectRepository(CollectionRoute)
    private readonly routeRepository: Repository<CollectionRoute>,
    @InjectRepository(ConsumerAcl)
    private readonly consumerAclRepository: Repository<ConsumerAcl>,
    // TODO make private
    @InjectRepository(User)
    readonly userRepository: Repository<User>,
    private readonly kongService: KongServiceService,
    private readonly kongRouteService: KongRouteService,
    private readonly kongConsumerService: KongConsumerService,
    private readonly elasticsearchService: ElasticsearchService,
  ) { }

  async viewAPIs(
    ctx: RequestContext,
    environment: KONG_ENVIRONMENT,
    { limit, page }: PaginationParameters,
    filters?: any,
  ) {
    const [routes, totalNumberOfRecords] =
      await this.routeRepository.findAndCount({
        where: { ...filters, environment },
        skip: (page - 1) * limit,
        take: limit,
        order: { createdAt: 'DESC' },
        relations: { collection: true },
      });

    const [gatewayServices, gatewayRoutes] = await Promise.all([
      this.kongService.listServices(environment, {
        tags: Array.from(new Set(routes.map((route) => route.collection.slug!)))
          .slice(0, 5)
          .join('/'),
      }),
      this.kongRouteService.listRoutes(environment, {
        tags: Array.from(new Set(routes.map((route) => route.collection.slug!)))
          .slice(0, 5)
          .join('/'),
      }),
    ]);

    // TODO emit event
    return ResponseFormatter.success(
      apiSuccessMessages.fetchedAPIs,
      routes.map((route) => {
        const gatewayRoute = gatewayRoutes.data.find(
          (gatewayRoute) => gatewayRoute.id === route.routeId,
        )!;
        const gatewayService = gatewayServices.data.find(
          (gatewayService) => gatewayService.id === route.serviceId,
        )!;
        return new GetAPIResponseDTO({
          id: route.id,
          name: route.name,
          enabled: route.enabled,
          upstream: new GETAPIUpstreamResponseDTO({
            host: gatewayService?.host || null,
            protocol: gatewayService?.protocol || null,
            port: gatewayService?.port || null,
            path: gatewayService?.path || null,
            url: gatewayService
              ? `${gatewayService.protocol}://${gatewayService.host}:${gatewayService.port || ''}${gatewayService.path || ''}`
              : null,
          }),
          downstream: new GETAPIDownstreamResponseDTO({
            paths: gatewayRoute?.paths || [],
            methods: gatewayRoute?.methods || [],
          }),
        });
      }),
      new ResponseMetaDTO({
        totalNumberOfRecords,
        totalNumberOfPages: Math.ceil(totalNumberOfRecords / limit),
        pageNumber: page,
        pageSize: limit,
      }),
    );
  }

  async viewAPI(
    ctx: RequestContext,
    environment: KONG_ENVIRONMENT,
    idOrSlug: string,
  ) {
    const route = await this.routeRepository.findOne({
      where: [{ id: idOrSlug, environment }, { name: idOrSlug, environment }],
      relations: { collection: true },
    });

    if (!route) {
      throw new INotFoundException({
        message: apiErrorMessages.routeNotFound(idOrSlug),
      });
    }

    let gatewayService = null;
    let gatewayRoutes = null;
    if (route.serviceId) {
      gatewayService = await this.kongService.getService(
        environment,
        route.serviceId,
      );
      gatewayRoutes = await this.kongService.getServiceRoutes(
        environment,
        route.serviceId,
      );
    }

    // TODO emit event

    return ResponseFormatter.success(
      apiSuccessMessages.fetchedAPI,
      new GetAPIResponseDTO({
        id: route.id,
        name: route.name,
        enabled: route.enabled,
        upstream: new GETAPIUpstreamResponseDTO({
          host: gatewayService?.host || null,
          protocol: gatewayService?.protocol || null,
          port: gatewayService?.port || null,
          path: gatewayService?.path || null,
          url: gatewayService
            ? `${gatewayService.protocol}://${gatewayService.host}:${gatewayService.port || ''}${gatewayService.path || ''}`
            : null,
        }),
        downstream: new GETAPIDownstreamResponseDTO({
          paths: gatewayRoutes?.data[0]?.paths || [],
          methods: gatewayRoutes?.data[0]?.methods || [],
        }),
      }),
    );
  }

  async deleteAPI(
    ctx: RequestContext,
    environment: KONG_ENVIRONMENT,
    id: string,
  ) {
    const route = await this.routeRepository.findOne({
      where: { id, environment },
    });

    if (!route) {
      throw new INotFoundException({
        message: apiErrorMessages.routeNotFound(id),
      });
    }

    if (route.routeId) {
      await this.kongRouteService.deleteRoute(environment, route.routeId);
    }

    await this.routeRepository.softDelete({
      id,
      environment,
    });

    // TODO emit event

    return ResponseFormatter.success(apiSuccessMessages.deletedAPI);
  }

  private async updateConsumerId(companyId: string, environment: KONG_ENVIRONMENT) {
    // Update API provider consumer to allow access to route
    const response = await this.kongConsumerService.updateOrCreateConsumer(
      environment,
      {
        custom_id: companyId,
      },
    );

    await this.companyRepository.update(
      {
        id: companyId,
      },
      { consumerId: response.id },
    );

    return response.id
  }

  async createAPI(
    ctx: RequestContext,
    environment: KONG_ENVIRONMENT,
    data: CreateAPIDto,
  ) {
    const { name, enabled } = data;
    const { paths, methods } = data.downstream;
    const { url } = data.upstream;

    const collection = await this.collectionRepository.findOne({
      where: { id: data.collectionId },
    });

    if (!collection) {
      throw new IBadRequestException({
        message: apiErrorMessages.collectionNotFound(data.collectionId),
      });
    }

    const routeExists = await this.routeRepository.countBy({
      name,
      environment,
    });
    if (routeExists) {
      throw new IBadRequestException({
        message: apiErrorMessages.routeExists(name),
      });
    }

    const { hostname, pathname } = new URL(url);

    // Create an upstream service on the API gateway
    const gatewayService = await this.kongService.updateOrCreateService(
      environment,
      {
        name: slugify(hostname + '-' + pathname, { strict: true }),
        enabled: true,
        url,
        retries: 1,
        tags: [collection.slug!],
      },
    );

    // Create a route on the API gateway which proxies to the upstream service
    const gatewayRoute = await this.kongRouteService.createRoute(environment, {
      name: slugify(name, { lower: true, strict: true }),
      tags: [collection.slug!],
      paths,
      methods,
      service: {
        id: gatewayService.id,
      },
    });

    const aclAllowedGroupName = uuidV4();

    // If the api provider does not already have an associated consumer on the API gateway, create a new consumer for the API provider
<<<<<<< HEAD
    if (!apiProviderConsumerId) {
      console.log(ctx.activeCompany.id);
      // Update API provider consumer to allow access to route
      const response = await this.kongConsumerService.updateOrCreateConsumer(
        environment,
        {
          custom_id: ctx.activeCompany.id,
        },
      );

      apiProviderConsumerId = response.id;

      await this.companyRepository.update(
        {
          id: ctx.activeCompany.id,
        },
        { consumerId: apiProviderConsumerId },
      );
    }
=======
    let apiProviderConsumerId = ctx.activeCompany.consumerId || await this.updateConsumerId(ctx.activeCompany.id!, environment);
>>>>>>> 4d07f351

    // Create an ACL on the route created and assign it an ACL group name
    // TODO move to an event listener
    await this.kongRouteService.updateOrCreatePlugin(
      environment,
      gatewayRoute.id,
      {
        config: {
          allow: [aclAllowedGroupName],
          hide_groups_header: true,
        },
        name: KONG_PLUGINS.ACL,
        enabled: true,
      },
    );

    // Update API provider consumer to allow access to this new route
    await this.kongConsumerService.updateConsumerAcl(environment, {
      aclAllowedGroupName,
      consumerId: apiProviderConsumerId,
    });

    const createdRoute = await this.routeRepository.save(
      this.routeRepository.create({
        name,
        environment,
        serviceId: gatewayService.id,
        routeId: gatewayRoute.id,
        collectionId: data.collectionId,
        enabled,
        aclAllowedGroupName,
      }),
    );

    await this.kongRouteService.updateOrCreatePlugin(
      environment,
      gatewayRoute.id,
      {
        name: KONG_PLUGINS.REQUEST_TERMINATION,
        enabled: !enabled,
      },
    );

    // TODO emit event

    return ResponseFormatter.success(
      apiSuccessMessages.createdAPI,
      new GetAPIResponseDTO({
        id: createdRoute.id,
        name: createdRoute.name,
        enabled: createdRoute.enabled,
        upstream: new GETAPIUpstreamResponseDTO({
          ...data.upstream,
          host: gatewayService.host,
          protocol: gatewayService.protocol,
          port: gatewayService.port,
          path: gatewayService.path,
          url: `${gatewayService.protocol}://${gatewayService.host}:${gatewayService.port || ''}${gatewayService.path || ''}`,
        }),
        downstream: new GETAPIDownstreamResponseDTO(data.downstream),
      }),
    );
  }

  async assignAPIs(
    apiIds: string[],
    company: Company,
    environment: KONG_ENVIRONMENT,
  ) {
    // TODO consumer shouldnt be auto created for non development environments
<<<<<<< HEAD
    let consumerId = company.consumerId;

    // If the API consumer does not already have an associated consumer on the API gateway, create a new consumer for the API consumer
    if (!consumerId) {
      // Update API provider consumer to allow access to route
      const response = await this.kongConsumerService.updateOrCreateConsumer(
        environment,
        {
          custom_id: company.id,
        },
      );

      consumerId = response.id;

      await this.companyRepository.update(
        {
          id: company.id,
        },
        { consumerId },
      );
    }
=======
    let consumerId = company.consumerId || await this.updateConsumerId(company.id!, environment);
>>>>>>> 4d07f351

    const routes = await this.routeRepository.find({
      where: {
        id: In(
          apiIds.filter(
            (apiId) => !company.acls.some((acl) => acl.routeId === apiId),
          ), // Where the API Ids are not already part of the allowed APIs for this company
        ),
      },
    });

    const promises: Promise<{ aclId: string; routeId: string }>[] = [];

    routes.forEach(({ aclAllowedGroupName, id }) => {
      promises.push(
        new Promise(async (res, rej) => {
          try {
            const response = await this.kongConsumerService.updateConsumerAcl(
              environment,
              {
                aclAllowedGroupName,
                consumerId: consumerId!,
              },
            );

            res({ aclId: response.id, routeId: id });
          } catch (err) {
            rej(err);
          }
        }),
      );
    });

    // TODO Handle failures
    const results = await Promise.allSettled(promises);

    for (const result of results) {
      if (result.status === 'rejected') {
        console.log({ result });
      }
    }

    for (const result of results) {
      if (result.status === 'fulfilled') {
        await this.consumerAclRepository.save({
          aclId: result.value.aclId,
          companyId: company.id,
          routeId: result.value.routeId,
        });
      }
    }

    return { success: true };
  }

  async unassignAPIs(
    apiIds: string[],
    company: Company,
    environment: KONG_ENVIRONMENT,
  ) {
    const consumerId = company.consumerId!;

    const promises: Promise<void>[] = [];

    company.acls.forEach((acl) => {
      if (apiIds.includes(acl.routeId)) {
        promises.push(
          new Promise(async (res, rej) => {
            try {
              await this.kongConsumerService.deleteConsumerAcl(environment, {
                aclId: acl.aclId,
                consumerId,
              });

              await this.consumerAclRepository.delete({
                id: acl.id,
              });

              res();
            } catch (err) {
              rej(err);
            }
          }),
        );
      }
    });

    // TODO Handle failures
    const results = await Promise.allSettled(promises);

    for (const result of results) {
      if (result.status === 'rejected') {
        console.log({ result });
      }
    }

    return { success: true };
  }

  async updateCompanyApiAccess(
    ctx: RequestContext,
    environment: KONG_ENVIRONMENT,
    companyId: string,
    { apiIds }: UpdateCompanyAPIAccessDto,
  ) {
    const company = await this.companyRepository.findOne({
      where: { id: companyId },
      relations: {
        acls: {
          route: true,
        },
      },
    });

    if (!company) {
      throw new IBadRequestException({
        message: companyErrors.companyNotFound(companyId!),
      });
    }

    // Routes to assign are present in apiIds array but not in previosAllowedRoutes array
    // Routes to unassign are present in previosAllowedRoutes array but not in apiIds array
    const previousAllowedRoutesIds = company.acls.map((acl) => acl.route.id);

    const routesToUnassign = previousAllowedRoutesIds.filter(
      (routeId) => !apiIds.includes(routeId),
    );

    const routesToAssign = apiIds.filter(
      (newRouteId) => !previousAllowedRoutesIds.includes(newRouteId),
    );

    await Promise.allSettled([
      await this.assignAPIs(routesToAssign, company, environment),
      await this.unassignAPIs(routesToUnassign, company, environment),
    ]);

    return ResponseFormatter.success(apiSuccessMessages.updatedAPIAccess);
  }

  async updateAPI(
    ctx: RequestContext,
    environment: KONG_ENVIRONMENT,
    routeId: string,
    data: UpdateAPIDto,
  ) {
    const { name, enabled } = data;
    const { paths, methods } = data.downstream;
    const { url } = data.upstream;

    const route = await this.routeRepository.findOne({
      where: { id: routeId, environment },
      relations: { collection: true },
    });

    if (!route) {
      throw new INotFoundException({
        message: apiErrorMessages.routeNotFound(routeId),
      });
    }

    const routeExists = await this.routeRepository.countBy({
      id: Not(routeId),
      environment,
      name,
    });
    if (routeExists) {
      throw new IBadRequestException({
        message: apiErrorMessages.routeExists(name),
      });
    }

    const { hostname, pathname } = new URL(url);
    const gatewayService = await this.kongService.updateOrCreateService(
      environment,
      {
        name: slugify(hostname + '-' + pathname, { strict: true }),
        enabled: true,
        url,
        retries: 1,
        tags: [route.collection.slug!],
      },
    );

    let gatewayRoute;
    if (route.routeId) {
      gatewayRoute = await this.kongRouteService.updateRoute(
        environment,
        route.routeId,
        {
          name: slugify(name, { lower: true, strict: true }),
          paths,
          methods,
          service: {
            id: gatewayService.id,
          },
        },
      );
    } else {
      gatewayRoute = await this.kongRouteService.createRoute(environment, {
        name: slugify(name, { lower: true, strict: true }),
        tags: [route.collection.slug!],
        paths,
        methods,
        service: {
          id: gatewayService.id,
        },
      });
    }

    await this.routeRepository.update(
      { id: route.id, environment },
      {
        name,
        serviceId: gatewayService.id,
        routeId: gatewayRoute.id,
        enabled,
      },
    );

    if (enabled === true) {
      await this.kongRouteService.updateOrCreatePlugin(
        environment,
        gatewayRoute.id,
        {
          name: KONG_PLUGINS.REQUEST_TERMINATION,
          enabled: false,
        },
      );
    } else if (enabled === false) {
      await this.kongRouteService.updateOrCreatePlugin(
        environment,
        gatewayRoute.id,
        {
          name: KONG_PLUGINS.REQUEST_TERMINATION,
          enabled: true,
        },
      );
    }

    // TODO emit event

    return ResponseFormatter.success(
      apiSuccessMessages.updatedAPI,
      new GetAPIResponseDTO({
        id: route.id,
        name: route.name,
        enabled: route.enabled,
        upstream: new GETAPIUpstreamResponseDTO({
          ...data.upstream,
          host: gatewayService.host,
          protocol: gatewayService.protocol,
          port: gatewayService.port,
          path: gatewayService.path,
          url: `${gatewayService.protocol}://${gatewayService.host}:${gatewayService.port || ''}${gatewayService.path || ''}`,
        }),
        downstream: new GETAPIDownstreamResponseDTO(data.downstream),
      }),
    );
  }

  private convertFilterToSearchDSLQuery<T = any>(
    filters?: T,
  ): QueryDslQueryContainer[] {
    const result: QueryDslQueryContainer[] = [];
    for (const filter in filters) {
      const item = filters[filter] as any;
      if (!item) continue;
      if (item.gt || item.lt) {
        result.push({
          range: { [`${filter}`]: { lt: item.lt, gt: item.gt } },
        });
      } else if (typeof item === 'string') {
        result.push({
          term: { [`${filter}.keyword`]: item },
        });
      }
    }
    return result;
  }

  // TODO ensure only AP can view logs for all users;
  async getAPILogs(
    ctx: RequestContext,
    environment: KONG_ENVIRONMENT,
    { limit, page }: PaginationParameters,
    filters?: GetAPILogsDto,
  ) {
    const logs = await this.elasticsearchService.search<any>({
      from: page - 1,
      size: limit,
      query: {
        bool: {
          must: [
            { term: { 'environment.keyword': environment } },
            {
              wildcard: {
                'consumer.id.keyword':
                  ctx.activeCompany.type === CompanyTypes.API_PROVIDER
                    ? '*'
                    : ctx.activeUser.companyId,
              },
            },
            ...this.convertFilterToSearchDSLQuery<GetAPILogsFilterDto>(
              filters?.filter,
            ),
          ],
        },
      },
      sort: [{ '@timestamp': { order: 'desc' } }],
    });

    const companies = await this.companyRepository.find({
      where: {
        consumerId: In(
          Array.from(
            new Set(logs.hits.hits.map((hit) => hit._source.consumer?.id)),
          ),
        ),
      },
    });

    const companiesDtoStore = companies.reduce<{ [k: string]: Company }>(
      (acc, curr) => {
        acc[curr.id!] = curr;
        return acc;
      },
      {},
    );

    for (const hit of logs.hits.hits) {
      hit._source.consumer = companiesDtoStore[hit._source.consumer?.id];
    }

    return ResponseFormatter.success(
      apiSuccessMessages.fetchedAPILogs,
      logs.hits.hits.map((i) => new APILogResponseDTO(i._source)),
    );
  }

  // TODO ensure only AP can view logs for all users;
  async getAPILog(
    ctx: RequestContext,
    environment: KONG_ENVIRONMENT,
    requestId: string,
  ) {
    const logs = await this.elasticsearchService.search<any>({
      size: 1,
      query: {
        bool: {
          must: [
            {
              term: { 'request.headers.request-id.keyword': requestId },
            },
            {
              term: { 'environment.keyword': environment },
            },
            {
              wildcard: {
                'consumer.id.keyword':
                  ctx.activeCompany.type === CompanyTypes.API_PROVIDER
                    ? '*'
                    : ctx.activeUser.companyId,
              },
            },
          ],
        },
      },
    });

    if (!logs.hits.hits.length) {
      throw new INotFoundException({
        message: apiErrorMessages.logNotFound(requestId),
      });
    }

    const company = await this.companyRepository.findOne({
      where: {
        consumerId: logs.hits.hits[0]._source.consumer?.id,
      },
    });

    logs.hits.hits[0]._source.consumer = company;

    return ResponseFormatter.success(
      apiSuccessMessages.fetchedAPILog,
      new APILogResponseDTO(logs.hits.hits[0]._source),
    );
  }

  // TODO ensure only AP can view logs for all users;
  async getAPILogsStats(
    ctx: RequestContext,
    environment: KONG_ENVIRONMENT,
    filters?: GetAPILogsDto,
  ) {
    const stats = await this.elasticsearchService.search({
      size: 0,
      query: {
        bool: {
          must: [
            { term: { 'environment.keyword': environment } },
            {
              wildcard: {
                'consumer.id.keyword':
                  ctx.activeCompany.type === CompanyTypes.API_PROVIDER
                    ? '*'
                    : ctx.activeUser.companyId,
              },
            },
            ...this.convertFilterToSearchDSLQuery<GetAPILogsFilterDto>(
              filters?.filter,
            ),
          ],
        },
      },
      aggs: {
        avgRequestLatency: {
          avg: {
            field: 'latencies.request',
          },
        },
        avgGatewayLatency: {
          avg: {
            field: 'latencies.kong',
          },
        },
        avgProxyLatency: {
          avg: {
            field: 'latencies.proxy',
          },
        },
        successCount: {
          filter: {
            range: {
              'response.status': { lt: 400 },
            },
          },
        },
        failedCount: {
          filter: {
            range: {
              'response.status': { gte: 400 },
            },
          },
        },
        totalCount: { value_count: { field: 'environment.keyword' } },
        countPerSecond: {
          date_histogram: {
            field: '@timestamp',
            fixed_interval: '1s',
            min_doc_count: 1,
          },
          aggs: {
            totalCount: { value_count: { field: 'environment.keyword' } },
          },
        },
        avgCountPerSecond: {
          avg_bucket: {
            buckets_path: 'countPerSecond>totalCount',
          },
        },
      },
    });

    return ResponseFormatter.success(
      apiSuccessMessages.fetchedAPILogsStats,
      new APILogStatsResponseDTO(stats.aggregations),
    );
  }

  async getAPILogsStatsAggregate(
    ctx: RequestContext,
    environment: KONG_ENVIRONMENT,
    query: GetAPILogsDto,
  ) {
    const stats = await this.elasticsearchService.search<any, any>({
      size: 0,
      query: {
        bool: {
          must: [
            { term: { 'environment.keyword': environment } },
            {
              wildcard: {
                'consumer.id.keyword':
                  ctx.activeCompany.type === CompanyTypes.API_PROVIDER
                    ? '*'
                    : ctx.activeUser.companyId,
              },
            },
            ...this.convertFilterToSearchDSLQuery<GetAPILogsFilterDto>(
              query?.filter,
            ),
          ],
        },
      },
      aggs: {
        aggregated: {
          date_histogram: {
            field: '@timestamp',
            calendar_interval: 'day',
            min_doc_count: 0,
            extended_bounds: {
              min: query.filter?.['@timestamp'].gt
                ? moment(query.filter['@timestamp'].gt).format('YYYY-MM-DD')
                : moment(query.filter?.['@timestamp'].lt)
                  .subtract(30, 'days')
                  .format('YYYY-MM-DD'),
              max: moment(query.filter?.['@timestamp'].lt).format('YYYY-MM-DD'),
            },
          },
        },
      },
    });
    return ResponseFormatter.success(
      apiSuccessMessages.fetchedAPILogsStats,
      stats.aggregations!['aggregated'].buckets.map(
        (bucket: any) => new GetStatsAggregateResponseDTO(bucket),
      ),
    );
  }

  async getApisAssignedToCompany(
    ctx: RequestContext,
    environment: KONG_ENVIRONMENT,
    companyId?: string,
  ) {
    const company = await this.companyRepository.findOneOrFail({
      where: { id: companyId ?? ctx.activeCompany.id },
      relations: {
        acls: {
          route: true,
        },
      },
    });

    if (!company) {
      throw new IBadRequestException({
        message: companyErrors.companyNotFound(
          companyId ?? ctx.activeCompany.id,
        ),
      });
    }

    const acls = company.acls.map((acl) => ({
      id: acl.id,
      route: acl.route,
    }));

    const routes = acls.map(({ route }) => {
      const { routeId, serviceId, name, id, enabled } = route;
      return { routeId, serviceId, name, id, enabled };
    });

    const populatedRoutes: any[] = [];

    for (const route of routes) {
      let gatewayService = null;
      let gatewayRoutes = null;
      if (route.serviceId) {
        gatewayService = await this.kongService.getService(
          environment,
          route.serviceId,
        );
        gatewayRoutes = await this.kongService.getServiceRoutes(
          environment,
          route.serviceId,
        );
      }

      populatedRoutes.push(
        new GetAPIResponseDTO({
          id: route.id,
          name: route.name,
          enabled: route.enabled,
          upstream: new GETAPIUpstreamResponseDTO({
            host: gatewayService?.host || null,
            protocol: gatewayService?.protocol || null,
            port: gatewayService?.port || null,
            path: gatewayService?.path || null,
            url: gatewayService
              ? `${gatewayService.protocol}://${gatewayService.host}:${gatewayService.port || ''}${gatewayService.path || ''}`
              : null,
          }),
          downstream: new GETAPIDownstreamResponseDTO({
            paths: gatewayRoutes?.data[0]?.paths || [],
            methods: gatewayRoutes?.data[0]?.methods || [],
          }),
        }),
      );
    }

    return ResponseFormatter.success(
      apiSuccessMessages.fetchedAPIs,
      populatedRoutes,
    );
  }

  async getTransformation(
    ctx: RequestContext,
    environment: KONG_ENVIRONMENT,
    routeId: string,
  ) {
    const route = await this.routeRepository.findOne({
      where: { id: routeId, environment },
      relations: { collection: true },
    });

    if (!route) {
      throw new INotFoundException({
        message: apiErrorMessages.routeNotFound(routeId),
      });
    }

    // TODO emit event

    const plugins = await this.kongRouteService.getPlugins(
      environment,
      route.routeId!,
    );

    const plugin = plugins.data.find(
      (plugin) => plugin.name === KONG_PLUGINS.PRE_FUNCTION,
    );

    if (!plugin) {
      throw new INotFoundException({
        message: apiErrorMessages.functionNotFound(routeId),
      });
    }

    return ResponseFormatter.success(
      apiSuccessMessages.fetchedAPI,
      new GetAPITransformationResponseDTO(plugin.config),
    );
  }

  async setTransformation(
    ctx: RequestContext,
    environment: KONG_ENVIRONMENT,
    routeId: string,
    data: SetAPITransformationDTO,
  ) {
    const route = await this.routeRepository.findOne({
      where: { id: routeId, environment },
      relations: { collection: true },
    });

    if (!route) {
      throw new INotFoundException({
        message: apiErrorMessages.routeNotFound(routeId),
      });
    }

    // TODO emit event

    const plugin = await this.kongRouteService.updateOrCreatePlugin(
      environment,
      route.routeId!,
      {
        config: {
          access: [data.upstream],
          body_filter: [data.downstream],
          // this is required to ensure that we dont send an invalid content length to the downstream/client
          header_filter: ['kong.response.clear_header("Content-Length")'],
        },
        name: KONG_PLUGINS.PRE_FUNCTION,
        enabled: true,
      },
    );

    return ResponseFormatter.success(
      apiSuccessMessages.updatedAPI,
      new GetAPITransformationResponseDTO(plugin.config),
    );
  }
}<|MERGE_RESOLUTION|>--- conflicted
+++ resolved
@@ -63,7 +63,7 @@
     private readonly kongRouteService: KongRouteService,
     private readonly kongConsumerService: KongConsumerService,
     private readonly elasticsearchService: ElasticsearchService,
-  ) { }
+  ) {}
 
   async viewAPIs(
     ctx: RequestContext,
@@ -113,7 +113,9 @@
             port: gatewayService?.port || null,
             path: gatewayService?.path || null,
             url: gatewayService
-              ? `${gatewayService.protocol}://${gatewayService.host}:${gatewayService.port || ''}${gatewayService.path || ''}`
+              ? `${gatewayService.protocol}://${gatewayService.host}:${
+                  gatewayService.port || ''
+                }${gatewayService.path || ''}`
               : null,
           }),
           downstream: new GETAPIDownstreamResponseDTO({
@@ -137,7 +139,10 @@
     idOrSlug: string,
   ) {
     const route = await this.routeRepository.findOne({
-      where: [{ id: idOrSlug, environment }, { name: idOrSlug, environment }],
+      where: [
+        { id: idOrSlug, environment },
+        { name: idOrSlug, environment },
+      ],
       relations: { collection: true },
     });
 
@@ -174,7 +179,9 @@
           port: gatewayService?.port || null,
           path: gatewayService?.path || null,
           url: gatewayService
-            ? `${gatewayService.protocol}://${gatewayService.host}:${gatewayService.port || ''}${gatewayService.path || ''}`
+            ? `${gatewayService.protocol}://${gatewayService.host}:${
+                gatewayService.port || ''
+              }${gatewayService.path || ''}`
             : null,
         }),
         downstream: new GETAPIDownstreamResponseDTO({
@@ -214,7 +221,10 @@
     return ResponseFormatter.success(apiSuccessMessages.deletedAPI);
   }
 
-  private async updateConsumerId(companyId: string, environment: KONG_ENVIRONMENT) {
+  private async updateConsumerId(
+    companyId: string,
+    environment: KONG_ENVIRONMENT,
+  ) {
     // Update API provider consumer to allow access to route
     const response = await this.kongConsumerService.updateOrCreateConsumer(
       environment,
@@ -230,7 +240,7 @@
       { consumerId: response.id },
     );
 
-    return response.id
+    return response.id;
   }
 
   async createAPI(
@@ -290,29 +300,9 @@
     const aclAllowedGroupName = uuidV4();
 
     // If the api provider does not already have an associated consumer on the API gateway, create a new consumer for the API provider
-<<<<<<< HEAD
-    if (!apiProviderConsumerId) {
-      console.log(ctx.activeCompany.id);
-      // Update API provider consumer to allow access to route
-      const response = await this.kongConsumerService.updateOrCreateConsumer(
-        environment,
-        {
-          custom_id: ctx.activeCompany.id,
-        },
-      );
-
-      apiProviderConsumerId = response.id;
-
-      await this.companyRepository.update(
-        {
-          id: ctx.activeCompany.id,
-        },
-        { consumerId: apiProviderConsumerId },
-      );
-    }
-=======
-    let apiProviderConsumerId = ctx.activeCompany.consumerId || await this.updateConsumerId(ctx.activeCompany.id!, environment);
->>>>>>> 4d07f351
+    const apiProviderConsumerId =
+      ctx.activeCompany.consumerId ||
+      (await this.updateConsumerId(ctx.activeCompany.id!, environment));
 
     // Create an ACL on the route created and assign it an ACL group name
     // TODO move to an event listener
@@ -370,7 +360,9 @@
           protocol: gatewayService.protocol,
           port: gatewayService.port,
           path: gatewayService.path,
-          url: `${gatewayService.protocol}://${gatewayService.host}:${gatewayService.port || ''}${gatewayService.path || ''}`,
+          url: `${gatewayService.protocol}://${gatewayService.host}:${
+            gatewayService.port || ''
+          }${gatewayService.path || ''}`,
         }),
         downstream: new GETAPIDownstreamResponseDTO(data.downstream),
       }),
@@ -383,31 +375,9 @@
     environment: KONG_ENVIRONMENT,
   ) {
     // TODO consumer shouldnt be auto created for non development environments
-<<<<<<< HEAD
-    let consumerId = company.consumerId;
-
-    // If the API consumer does not already have an associated consumer on the API gateway, create a new consumer for the API consumer
-    if (!consumerId) {
-      // Update API provider consumer to allow access to route
-      const response = await this.kongConsumerService.updateOrCreateConsumer(
-        environment,
-        {
-          custom_id: company.id,
-        },
-      );
-
-      consumerId = response.id;
-
-      await this.companyRepository.update(
-        {
-          id: company.id,
-        },
-        { consumerId },
-      );
-    }
-=======
-    let consumerId = company.consumerId || await this.updateConsumerId(company.id!, environment);
->>>>>>> 4d07f351
+    const consumerId =
+      company.consumerId ||
+      (await this.updateConsumerId(company.id!, environment));
 
     const routes = await this.routeRepository.find({
       where: {
@@ -662,7 +632,9 @@
           protocol: gatewayService.protocol,
           port: gatewayService.port,
           path: gatewayService.path,
-          url: `${gatewayService.protocol}://${gatewayService.host}:${gatewayService.port || ''}${gatewayService.path || ''}`,
+          url: `${gatewayService.protocol}://${gatewayService.host}:${
+            gatewayService.port || ''
+          }${gatewayService.path || ''}`,
         }),
         downstream: new GETAPIDownstreamResponseDTO(data.downstream),
       }),
@@ -914,8 +886,8 @@
               min: query.filter?.['@timestamp'].gt
                 ? moment(query.filter['@timestamp'].gt).format('YYYY-MM-DD')
                 : moment(query.filter?.['@timestamp'].lt)
-                  .subtract(30, 'days')
-                  .format('YYYY-MM-DD'),
+                    .subtract(30, 'days')
+                    .format('YYYY-MM-DD'),
               max: moment(query.filter?.['@timestamp'].lt).format('YYYY-MM-DD'),
             },
           },
@@ -989,7 +961,9 @@
             port: gatewayService?.port || null,
             path: gatewayService?.path || null,
             url: gatewayService
-              ? `${gatewayService.protocol}://${gatewayService.host}:${gatewayService.port || ''}${gatewayService.path || ''}`
+              ? `${gatewayService.protocol}://${gatewayService.host}:${
+                  gatewayService.port || ''
+                }${gatewayService.path || ''}`
               : null,
           }),
           downstream: new GETAPIDownstreamResponseDTO({
