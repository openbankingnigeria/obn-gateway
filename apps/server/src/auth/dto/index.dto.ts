import {
  IsEmail,
  IsEnum,
<<<<<<< HEAD
  IsMobilePhone,
  IsNotEmpty,
  IsString,
  Matches,
  MinLength,
} from 'class-validator';
import {
  authConfig,
  authValidationErrors,
} from 'src/common/constants/auth/auth.config';
=======
  IsNotEmpty,
  IsString,
  IsStrongPassword,
} from 'class-validator';
>>>>>>> 033b717f
import { CompanyRoles, CompanyTypes } from 'src/users/types';

export class ForgotPasswordDto {
  @IsNotEmpty({
    message: ({ property }) => authValidationErrors.dto.isRequired(property),
  })
  @IsString()
  @IsEmail()
  email: string;
}

export class ResetPasswordDto {
<<<<<<< HEAD
  @IsNotEmpty({
    message: ({ property }) => authValidationErrors.dto.isRequired(property),
  })
=======
  @IsNotEmpty()
  @IsStrongPassword()
>>>>>>> 033b717f
  @IsString()
  @Matches(/((?=.*\d)|(?=.*\W+))(?![.\n])(?=.*[A-Z])(?=.*[a-z]).*$/, {
    message: ({ property }) =>
      authValidationErrors.dto.passwordStructureMismatch(property),
  })
  password: string;

<<<<<<< HEAD
  @IsNotEmpty({
    message: ({ property }) => authValidationErrors.dto.isRequired(property),
  })
  @Matches(/((?=.*\d)|(?=.*\W+))(?![.\n])(?=.*[A-Z])(?=.*[a-z]).*$/, {
    message: ({ property }) =>
      authValidationErrors.dto.passwordStructureMismatch(property),
  })
=======
  @IsNotEmpty()
  @IsStrongPassword()
>>>>>>> 033b717f
  @IsString()
  confirmPassword: string;
}

export class LoginDto extends ForgotPasswordDto {
  @IsNotEmpty({
    message: ({ property }) => authValidationErrors.dto.isRequired(property),
  })
  @IsString()
  @Matches(/((?=.*\d)|(?=.*\W+))(?![.\n])(?=.*[A-Z])(?=.*[a-z]).*$/, {
    message: ({ property }) =>
      authValidationErrors.dto.passwordStructureMismatch(property),
  })
  password: string;
}

export class SignupDto extends LoginDto {
  @IsNotEmpty({
    message: ({ property }) => authValidationErrors.dto.isRequired(property),
  })
  @IsString()
  @MinLength(authConfig.minNameLength, {
    message: ({ property }) =>
      authValidationErrors.dto.valueMustBeOfLength(
        property,
        authConfig.minNameLength,
      ),
  })
  @Matches(/^[A-Za-z]+$/gi, {
    message: ({ property }) =>
      authValidationErrors.dto.valueMustContainOnlyType(property, 'alphabets'),
  })
  firstName: string;

<<<<<<< HEAD
  @IsNotEmpty({
    message: ({ property }) => authValidationErrors.dto.isRequired(property),
  })
=======
  @IsNotEmpty()
  @IsStrongPassword()
>>>>>>> 033b717f
  @IsString()
  @Matches(/((?=.*\d)|(?=.*\W+))(?![.\n])(?=.*[A-Z])(?=.*[a-z]).*$/, {
    message: ({ property }) =>
      authValidationErrors.dto.passwordStructureMismatch(property),
  })
  confirmPassword: string;

  @IsNotEmpty({
    message: ({ property }) => authValidationErrors.dto.isRequired(property),
  })
  @IsString()
  @MinLength(authConfig.minNameLength, {
    message: ({ property }) =>
      authValidationErrors.dto.valueMustBeOfLength(
        property,
        authConfig.minNameLength,
      ),
  })
  @Matches(/^[A-Za-z]+$/gi, {
    message: ({ property }) =>
      authValidationErrors.dto.valueMustContainOnlyType(property, 'alphabets'),
  })
  lastName: string;

  @IsNotEmpty({
    message: ({ property }) => authValidationErrors.dto.isRequired(property),
  })
  @IsString()
  country: string;

  @IsNotEmpty({
    message: ({ property }) => authValidationErrors.dto.isRequired(property),
  })
  @IsString()
  @IsMobilePhone('en-NG', undefined, {
    message: authValidationErrors.dto.invalidPhone,
  })
  phone: string;

  @IsNotEmpty({
    message: ({ property }) => authValidationErrors.dto.isRequired(property),
  })
  @IsString()
  companyName: string;

  @IsNotEmpty({
    message: ({ property }) => authValidationErrors.dto.isRequired(property),
  })
  @IsString()
  @IsEnum(CompanyTypes)
  companyType: CompanyTypes;

  @IsNotEmpty({
    message: ({ property }) => authValidationErrors.dto.isRequired(property),
  })
  @IsString()
  @IsEnum(CompanyRoles)
  companyRole: CompanyRoles;
}

export class SetupDto {
  @IsNotEmpty()
  @IsString()
  firstName: string;

  @IsNotEmpty()
  @IsString()
  lastName: string;

  @IsNotEmpty()
  @IsStrongPassword()
  @IsString()
  password: string;

  @IsNotEmpty()
  @IsStrongPassword()
  @IsString()
  confirmPassword: string;
}<|MERGE_RESOLUTION|>--- conflicted
+++ resolved
@@ -1,10 +1,10 @@
 import {
   IsEmail,
   IsEnum,
-<<<<<<< HEAD
   IsMobilePhone,
   IsNotEmpty,
   IsString,
+  IsStrongPassword,
   Matches,
   MinLength,
 } from 'class-validator';
@@ -12,13 +12,15 @@
   authConfig,
   authValidationErrors,
 } from 'src/common/constants/auth/auth.config';
-=======
-  IsNotEmpty,
-  IsString,
-  IsStrongPassword,
-} from 'class-validator';
->>>>>>> 033b717f
 import { CompanyRoles, CompanyTypes } from 'src/users/types';
+
+const passwordConfig = {
+  minLength: authConfig.minPasswordLength,
+  minLowercase: authConfig.minPasswordLowercase,
+  minNumbers: authConfig.minPasswordNumber,
+  minSymbols: authConfig.minPasswordSpecialCharacter,
+  minUppercase: authConfig.minPasswordUppercase,
+};
 
 export class ForgotPasswordDto {
   @IsNotEmpty({
@@ -30,34 +32,24 @@
 }
 
 export class ResetPasswordDto {
-<<<<<<< HEAD
   @IsNotEmpty({
     message: ({ property }) => authValidationErrors.dto.isRequired(property),
   })
-=======
-  @IsNotEmpty()
-  @IsStrongPassword()
->>>>>>> 033b717f
+  @IsStrongPassword(passwordConfig, {
+    message: ({ property }) =>
+      authValidationErrors.dto.passwordStrengthMismatch(property),
+  })
   @IsString()
-  @Matches(/((?=.*\d)|(?=.*\W+))(?![.\n])(?=.*[A-Z])(?=.*[a-z]).*$/, {
-    message: ({ property }) =>
-      authValidationErrors.dto.passwordStructureMismatch(property),
-  })
   password: string;
 
-<<<<<<< HEAD
   @IsNotEmpty({
     message: ({ property }) => authValidationErrors.dto.isRequired(property),
   })
-  @Matches(/((?=.*\d)|(?=.*\W+))(?![.\n])(?=.*[A-Z])(?=.*[a-z]).*$/, {
+  @IsString()
+  @IsStrongPassword(passwordConfig, {
     message: ({ property }) =>
-      authValidationErrors.dto.passwordStructureMismatch(property),
+      authValidationErrors.dto.passwordStrengthMismatch(property),
   })
-=======
-  @IsNotEmpty()
-  @IsStrongPassword()
->>>>>>> 033b717f
-  @IsString()
   confirmPassword: string;
 }
 
@@ -66,9 +58,9 @@
     message: ({ property }) => authValidationErrors.dto.isRequired(property),
   })
   @IsString()
-  @Matches(/((?=.*\d)|(?=.*\W+))(?![.\n])(?=.*[A-Z])(?=.*[a-z]).*$/, {
+  @IsStrongPassword(passwordConfig, {
     message: ({ property }) =>
-      authValidationErrors.dto.passwordStructureMismatch(property),
+      authValidationErrors.dto.passwordStrengthMismatch(property),
   })
   password: string;
 }
@@ -91,19 +83,14 @@
   })
   firstName: string;
 
-<<<<<<< HEAD
   @IsNotEmpty({
     message: ({ property }) => authValidationErrors.dto.isRequired(property),
   })
-=======
-  @IsNotEmpty()
-  @IsStrongPassword()
->>>>>>> 033b717f
+  @IsStrongPassword(passwordConfig, {
+    message: ({ property }) =>
+      authValidationErrors.dto.passwordStrengthMismatch(property),
+  })
   @IsString()
-  @Matches(/((?=.*\d)|(?=.*\W+))(?![.\n])(?=.*[A-Z])(?=.*[a-z]).*$/, {
-    message: ({ property }) =>
-      authValidationErrors.dto.passwordStructureMismatch(property),
-  })
   confirmPassword: string;
 
   @IsNotEmpty({
@@ -160,21 +147,35 @@
 }
 
 export class SetupDto {
-  @IsNotEmpty()
+  @IsNotEmpty({
+    message: ({ property }) => authValidationErrors.dto.isRequired(property),
+  })
   @IsString()
   firstName: string;
 
-  @IsNotEmpty()
+  @IsNotEmpty({
+    message: ({ property }) => authValidationErrors.dto.isRequired(property),
+  })
   @IsString()
   lastName: string;
 
-  @IsNotEmpty()
-  @IsStrongPassword()
+  @IsNotEmpty({
+    message: ({ property }) => authValidationErrors.dto.isRequired(property),
+  })
+  @IsStrongPassword(passwordConfig, {
+    message: ({ property }) =>
+      authValidationErrors.dto.passwordStrengthMismatch(property),
+  })
   @IsString()
   password: string;
 
-  @IsNotEmpty()
-  @IsStrongPassword()
+  @IsNotEmpty({
+    message: ({ property }) => authValidationErrors.dto.isRequired(property),
+  })
+  @IsStrongPassword(passwordConfig, {
+    message: ({ property }) =>
+      authValidationErrors.dto.passwordStrengthMismatch(property),
+  })
   @IsString()
   confirmPassword: string;
 }