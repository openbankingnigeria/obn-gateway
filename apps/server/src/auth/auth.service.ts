import { Injectable } from '@nestjs/common';
import { InjectRepository } from '@nestjs/typeorm';
import {
  Company,
  Profile,
  User,
  UserStatuses,
} from 'src/common/database/entities';
import { Repository, MoreThan } from 'typeorm';
import {
  LoginDto,
  ResendOtpDto,
  ResetPasswordDto,
  SetupDto,
  SignupDto,
  TwoFADto,
  VerifyEmailDto,
} from './dto/index.dto';
import {
  IBadRequestException,
  IPreconditionFailedException,
} from 'src/common/utils/exceptions/exceptions';
import { userErrors } from '@users/user.errors';
import {
  ApiResponse,
  ResponseFormatter,
} from '@common/utils/response/response.formatter';
import { compareSync, hashSync } from 'bcrypt';
import { authErrors } from '@auth/auth.errors';
import { Auth } from 'src/common/utils/authentication/auth.helper';
import * as moment from 'moment';
import { Role } from 'src/common/database/entities/role.entity';
import { authSuccessMessages } from '@auth/auth.constants';
import { EventEmitter2 } from '@nestjs/event-emitter';
import {
  AuthLoginEvent,
  AuthResendOtpEvent,
  AuthResetPasswordEvent,
  AuthResetPasswordRequestEvent,
  AuthSignupEvent,
} from '@shared/events/auth.event';
import * as speakeasy from 'speakeasy';
import { ROLES } from '@common/database/constants';
import { generateOtp } from '@common/utils/helpers/auth.helpers';
import { ConfigService } from '@nestjs/config';
<<<<<<< HEAD
import { isNumberString } from 'class-validator';
import { TwoFaBackupCode } from '@common/database/entities/twofabackupcode.entity';

=======
import { GetUserResponseDTO } from '@users/dto/index.dto';
>>>>>>> fead8c99
@Injectable()
export class AuthService {
  constructor(
    @InjectRepository(User)
    private readonly userRepository: Repository<User>,
    @InjectRepository(Company)
    private readonly companyRepository: Repository<Company>,
    @InjectRepository(Profile)
    private readonly profileRepository: Repository<Profile>,
    @InjectRepository(Role)
    private readonly roleRepository: Repository<Role>,
    @InjectRepository(TwoFaBackupCode)
    private readonly backupCodesRepository: Repository<TwoFaBackupCode>,
    private readonly auth: Auth,
    private readonly eventEmitter: EventEmitter2,
    private readonly config: ConfigService,
  ) {}

  async signup(data: SignupDto) {
    // Check if user with this email already exists
    const userExists = await this.userRepository.count({
      where: {
        email: data.email.trim().toLowerCase(),
      },
    });

    // TODO Add condition for when user is already added to another team?
    // If the user already exists, throw an error.
    if (userExists > 0) {
      throw new IBadRequestException({
        message: userErrors.userWithEmailAlreadyExists(data.email),
      });
    }

    const {
      companyName,
      companyRole,
      companyType,
      country,
      email,
      firstName,
      lastName,
      password,
      confirmPassword,
      phone,
    } = data;

    if (password !== confirmPassword) {
      throw new IBadRequestException({
        message: authErrors.passwordMismatch,
      });
    }

    const apiConsumerRole = await this.roleRepository.findOne({
      where: {
        slug: ROLES.ADMIN,
        parent: { slug: ROLES.API_CONSUMER },
      },
      select: {
        id: true,
      },
    });

    if (apiConsumerRole) {
      const companyCreated = await this.companyRepository.save({
        name: companyName,
        type: companyType,
      });

      const otp = generateOtp(6);

      const user = await this.userRepository.save({
        email: email.trim().toLowerCase(),
        password: hashSync(password, 12),
        roleId: apiConsumerRole.id,
        companyId: companyCreated.id,
        emailVerificationOtp: otp.toString(),
        emailVerificationExpires: moment()
          .add(this.config.get('auth.defaultOtpExpiresMinutes'), 'minutes')
          .toDate(),
        profile: {
          firstName,
          lastName,
          phone,
          country,
          companyRole,
        },
      });

      const event = new AuthSignupEvent(user, { otp });

      user.company = companyCreated;

      this.eventEmitter.emit(event.name, event);

      return ResponseFormatter.success(
        authSuccessMessages.signup,
        new GetUserResponseDTO({
          ...user,
          company: companyCreated,
        }),
      );
    } else {
      throw new IBadRequestException({
        message: authErrors.errorOccurredCreatingUser,
      });
    }
  }

  async login({ email, password }: LoginDto): Promise<ApiResponse<string>>;
  async login({
    email,
    password,
    code,
  }: TwoFADto): Promise<ApiResponse<string>>;
  async login({
    email,
    password,
    code,
  }: LoginDto & TwoFADto): Promise<ApiResponse<string>> {
    const user = await this.userRepository.findOne({
      where: {
        email,
      },
    });

    // TODO do not throw error if email not found
    if (!user) {
      throw new IBadRequestException({
        message: userErrors.userWithEmailNotFound(email),
      });
    }

    if (!user.emailVerified) {
      throw new IBadRequestException({
        message: userErrors.userEmailNotVerified,
      });
    }

    if (!compareSync(password, user.password!)) {
      throw new IBadRequestException({
        message: authErrors.invalidCredentials,
      });
    }

    // TODO
    // if (user.status !== UserStatuses.ACTIVE) {
    //   throw new IBadRequestException({
    //     message: authErrors.accountNotActive(user.status!),
    //   });
    // }

    if (user.twofaEnabled) {
      if (!code) {
        throw new IPreconditionFailedException({
          message: userErrors.provide2FACode,
        });
      }
      if (!isNumberString(code)) {
        const backupCodes = await this.backupCodesRepository.findBy({
          userId: user.id,
        });
        const match = backupCodes.find((backupCode) => {
          return compareSync(code, backupCode.value);
        });
        if (!match) {
          throw new IBadRequestException({
            message: authErrors.invalidTwoFA,
          });
        }
        await this.backupCodesRepository.softDelete({ id: match.id });
      } else {
        const verified = speakeasy.totp.verify({
          secret: user.twofaSecret!,
          encoding: 'base32',
          token: code,
        });
        if (!verified) {
          throw new IBadRequestException({
            message: authErrors.invalidTwoFA,
          });
        }
      }
    }

    const isFirstLogin = !user.lastLogin;

    user.lastLogin = moment().toDate();

    await this.userRepository.save(user);
    const accessToken = await this.auth.sign({ id: user.id });

    const event = new AuthLoginEvent(user);
    this.eventEmitter.emit(event.name, event);

    return ResponseFormatter.success(
      authSuccessMessages.login(isFirstLogin),
      accessToken,
    );
  }

  async forgotPassword(email: string) {
    const user = await this.userRepository.findOneBy({
      email,
    });

    if (!user) {
      return ResponseFormatter.success(
        authSuccessMessages.forgotPassword(email),
      );
    }

    const resetToken = await this.auth.getToken();
    const hashedResetToken = await this.auth.hashToken(resetToken);

    await this.userRepository.update(
      { id: user.id },
      {
        resetPasswordToken: hashedResetToken,
        resetPasswordExpires: moment().add(10, 'minutes').toDate(),
      },
    );

    const event = new AuthResetPasswordRequestEvent(user, {
      token: resetToken,
    });
    this.eventEmitter.emit(event.name, event);

    return ResponseFormatter.success(authSuccessMessages.forgotPassword(email));
  }

  async resetPassword(
    { confirmPassword, password }: ResetPasswordDto,
    user: User,
  ): Promise<ApiResponse<null>>;
  async resetPassword(
    { confirmPassword, password }: ResetPasswordDto,
    resetToken: string,
  ): Promise<ApiResponse<null>>;
  async resetPassword(
    { confirmPassword, password }: any,
    userOrToken: any,
  ): Promise<any> {
    let userToUpdate: User | null =
      userOrToken instanceof User ? userOrToken : null;

    if (!userToUpdate) {
      userToUpdate = await this.userRepository.findOneBy({
        resetPasswordToken: await this.auth.hashToken(userOrToken),
        resetPasswordExpires: MoreThan(moment().toDate()),
      });

      if (!userToUpdate) {
        throw new IBadRequestException({
          message: authErrors.resetPasswordInvalid,
        });
      }
    }

    if (password !== confirmPassword) {
      throw new IBadRequestException({
        message: authErrors.passwordMismatch,
      });
    }

    if (compareSync(password, userToUpdate!.password!)) {
      throw new IBadRequestException({
        message: authErrors.sameOldPassword,
      });
    }

    await this.userRepository.update(
      { id: userToUpdate?.id },
      {
        resetPasswordToken: null as any,
        resetPasswordExpires: null as any,
        password: hashSync(password, 12),
        lastPasswordChange: moment().toDate(),
      },
    );

    const event = new AuthResetPasswordEvent(userToUpdate);
    this.eventEmitter.emit(event.name, event);

    return ResponseFormatter.success(
      userOrToken instanceof User
        ? authSuccessMessages.changePassword
        : authSuccessMessages.resetPassword,
    );
  }

  async setup(data: SetupDto, token: string) {
    const { firstName, lastName, password, confirmPassword } = data;

    if (password !== confirmPassword) {
      throw new IBadRequestException({
        message: authErrors.passwordMismatch,
      });
    }

    const user = await this.userRepository.findOneBy({
      resetPasswordToken: await this.auth.hashToken(token),
      resetPasswordExpires: MoreThan(moment().toDate()),
    });

    if (!user) {
      throw new IBadRequestException({
        message: userErrors.userNotFound,
      });
    }

    await this.userRepository.update(
      { id: user.id },
      {
        resetPasswordToken: null as any,
        resetPasswordExpires: null as any,
        password: hashSync(password, 12),
        lastPasswordChange: moment().toDate(),
        status: UserStatuses.ACTIVE,
      },
    );

    await this.profileRepository.update(
      {
        userId: user.id,
      },
      {
        firstName,
        lastName,
      },
    );

    // TODO emit event

    return ResponseFormatter.success(authSuccessMessages.signup);
  }

  async verifyEmail({ email, otp }: VerifyEmailDto) {
    const user = await this.userRepository.findOne({
      where: {
        email,
      },
    });

    // TODO do not throw error if email not found;
    if (!user) {
      throw new IBadRequestException({
        message: `User with email - ${email} not found.`,
      });
    }

    if (user.emailVerified) {
      throw new IBadRequestException({
        message: `User already verified.`,
      });
    }

    if (
      user.emailVerificationOtp !== otp ||
      (user.emailVerificationExpires &&
        new Date(user.emailVerificationExpires).getTime() <
          new Date().getTime())
    ) {
      throw new IBadRequestException({
        message: `Invalid OTP.`,
      });
    }

    await this.userRepository.update(
      { id: user.id },
      {
        emailVerified: true,
        emailVerificationExpires: undefined,
        emailVerificationOtp: undefined,
      },
    );

    return ResponseFormatter.success(
      authSuccessMessages.verifyEmail,
      new GetUserResponseDTO(user),
    );
  }

  async resendOtp({ email }: ResendOtpDto) {
    const user = await this.userRepository.findOne({
      where: {
        email,
      },
    });

    // TODO do not throw error if email not found;
    if (!user) {
      throw new IBadRequestException({
        message: `User with email - ${email} not found.`,
      });
    }

    if (user.emailVerified) {
      throw new IBadRequestException({
        message: `User already verified.`,
      });
    }

    const otp = generateOtp(6);
    const expiry = moment()
      .add(this.config.get('auth.defaultOtpExpiresMinutes'), 'minutes')
      .toDate();

    await this.userRepository.update(
      { email },
      {
        emailVerificationOtp: otp.toString(),
        emailVerificationExpires: expiry,
      },
    );

    const event = new AuthResendOtpEvent(user, {
      otp: otp.toString(),
    });
    this.eventEmitter.emit(event.name, event);

    return ResponseFormatter.success(authSuccessMessages.resendOtp);
  }
}<|MERGE_RESOLUTION|>--- conflicted
+++ resolved
@@ -43,13 +43,10 @@
 import { ROLES } from '@common/database/constants';
 import { generateOtp } from '@common/utils/helpers/auth.helpers';
 import { ConfigService } from '@nestjs/config';
-<<<<<<< HEAD
 import { isNumberString } from 'class-validator';
 import { TwoFaBackupCode } from '@common/database/entities/twofabackupcode.entity';
 
-=======
 import { GetUserResponseDTO } from '@users/dto/index.dto';
->>>>>>> fead8c99
 @Injectable()
 export class AuthService {
   constructor(
