import { Injectable } from '@nestjs/common';
import { InjectRepository } from '@nestjs/typeorm';
import {
  Company,
  Profile,
  User,
  UserStatuses,
} from 'src/common/database/entities';
import { Repository, MoreThan } from 'typeorm';
import {
  LoginDto,
  ResendOtpDto,
  ResetPasswordDto,
  SetupDto,
  SignupDto,
  TwoFADto,
  VerifyEmailDto,
} from './dto/index.dto';
import {
  IBadRequestException,
  IPreconditionFailedException,
} from 'src/common/utils/exceptions/exceptions';
import { userErrors } from '@users/user.errors';
import {
  ApiResponse,
  ResponseFormatter,
} from '@common/utils/response/response.formatter';
import { compareSync, hashSync } from 'bcrypt';
import { authErrors } from '@auth/auth.errors';
import { Auth } from 'src/common/utils/authentication/auth.helper';
import * as moment from 'moment';
import { Role } from 'src/common/database/entities/role.entity';
import { authSuccessMessages } from '@auth/auth.constants';
import { EventEmitter2 } from '@nestjs/event-emitter';
import {
  AuthLoginEvent,
  AuthResendOtpEvent,
  AuthResetPasswordEvent,
  AuthResetPasswordRequestEvent,
  AuthSignupEvent,
} from '@shared/events/auth.event';
import * as speakeasy from 'speakeasy';
import { ROLES } from '@common/database/constants';
import { generateOtp } from '@common/utils/helpers/auth.helpers';
import { ConfigService } from '@nestjs/config';
@Injectable()
export class AuthService {
  constructor(
    @InjectRepository(User)
    private readonly userRepository: Repository<User>,
    @InjectRepository(Company)
    private readonly companyRepository: Repository<Company>,
    @InjectRepository(Profile)
    private readonly profileRepository: Repository<Profile>,
    @InjectRepository(Role)
    private readonly roleRepository: Repository<Role>,
    private readonly auth: Auth,
    private readonly eventEmitter: EventEmitter2,
    private readonly config: ConfigService,
  ) {}

  async signup(data: SignupDto) {
    // Check if user with this email already exists
    const userExists = await this.userRepository.count({
      where: {
        email: data.email.trim().toLowerCase(),
      },
    });

    // TODO Add condition for when user is already added to another team?
    // If the user already exists, throw an error.
    if (userExists > 0) {
      throw new IBadRequestException({
        message: userErrors.userWithEmailAlreadyExists(data.email),
      });
    }

    const {
      companyName,
      companyRole,
      companyType,
      country,
      email,
      firstName,
      lastName,
      password,
      confirmPassword,
      phone,
    } = data;

    if (password !== confirmPassword) {
      throw new IBadRequestException({
        message: authErrors.passwordMismatch,
      });
    }

    const apiConsumerRole = await this.roleRepository.findOne({
      where: {
        slug: ROLES.ADMIN,
        parent: { slug: ROLES.API_CONSUMER },
      },
      select: {
        id: true,
      },
    });

    if (apiConsumerRole) {
      const companyCreated = await this.companyRepository.save({
        name: companyName,
        type: companyType,
      });

      const otp = generateOtp(6);

      const user = await this.userRepository.save({
        email: email.trim().toLowerCase(),
        password: hashSync(password, 12),
        roleId: apiConsumerRole.id,
        companyId: companyCreated.id,
        emailVerificationOtp: otp.toString(),
        emailVerificationExpires: moment()
          .add(this.config.get('auth.defaultOtpExpiresMinutes'), 'minutes')
          .toDate(),
        profile: {
          firstName,
          lastName,
          phone,
          country,
          companyRole,
        },
      });

      const event = new AuthSignupEvent(user, { otp });

      // TODO remove, this should always be deleted;
      if (this.config.get('server.nodeEnv') !== 'development') {
        delete (user as any).emailVerificationOtp;
        delete (user as any).emailVerificationExpires;
      }

      user.company = companyCreated;

      this.eventEmitter.emit(event.name, event);

      return ResponseFormatter.success(authSuccessMessages.signup, {
        ...user,
        company: companyCreated,
      });
    } else {
      throw new IBadRequestException({
        message: authErrors.errorOccurredCreatingUser,
      });
    }
  }

  async login({ email, password }: LoginDto): Promise<ApiResponse<string>>;
  async login({
    email,
    password,
    code,
  }: TwoFADto): Promise<ApiResponse<string>>;
  async login({
    email,
    password,
    code,
  }: LoginDto & TwoFADto): Promise<ApiResponse<string>> {
    const user = await this.userRepository.findOne({
      where: {
        email,
      },
    });

    if (!user) {
      throw new IBadRequestException({
        message: userErrors.userWithEmailNotFound(email),
      });
    }

    if (!user.emailVerified) {
      throw new IBadRequestException({
        message: userErrors.userEmailNotVerified,
      });
    }

    if (!compareSync(password, user.password!)) {
      throw new IBadRequestException({
        message: authErrors.invalidCredentials,
      });
    }

    // TODO
    // if (user.status !== UserStatuses.ACTIVE) {
    //   throw new IBadRequestException({
    //     message: authErrors.accountNotActive(user.status!),
    //   });
    // }

    if (user.twofaEnabled) {
      if (!code) {
        throw new IPreconditionFailedException({
          message: userErrors.provide2FACode,
        });
      }
      const verified = speakeasy.totp.verify({
        secret: user.twofaSecret!,
        encoding: 'base32',
        token: code,
      });
      if (!verified) {
        throw new IBadRequestException({
          message: authErrors.invalidTwoFA,
        });
      }
    }

    const isFirstLogin = !user.lastLogin;

    user.lastLogin = moment().toDate();

    await this.userRepository.save(user);
    const accessToken = await this.auth.sign({ id: user.id });

    const event = new AuthLoginEvent(user);
    this.eventEmitter.emit(event.name, event);

    return ResponseFormatter.success(
      authSuccessMessages.login(isFirstLogin),
      accessToken,
    );
  }

  async forgotPassword(email: string) {
    const user = await this.userRepository.findOneBy({
      email,
    });

    if (!user) {
      return ResponseFormatter.success(
        authSuccessMessages.forgotPassword(email),
      );
    }

    const resetToken = await this.auth.getToken();
    const hashedResetToken = await this.auth.hashToken(resetToken);

    await this.userRepository.update(
      { id: user.id },
      {
        resetPasswordToken: hashedResetToken,
        resetPasswordExpires: moment().add(10, 'minutes').toDate(),
      },
    );

    const event = new AuthResetPasswordRequestEvent(user, {
      token: resetToken,
    });
    this.eventEmitter.emit(event.name, event);

    return ResponseFormatter.success(authSuccessMessages.forgotPassword(email));
  }

  async resetPassword(
    { confirmPassword, password }: ResetPasswordDto,
    user: User,
  ): Promise<ApiResponse<null>>;
  async resetPassword(
    { confirmPassword, password }: ResetPasswordDto,
    resetToken: string,
  ): Promise<ApiResponse<null>>;
  async resetPassword(
    { confirmPassword, password }: any,
    userOrToken: any,
  ): Promise<any> {
    let userToUpdate: User | null =
      userOrToken instanceof User ? userOrToken : null;

    if (!userToUpdate) {
      userToUpdate = await this.userRepository.findOneBy({
        resetPasswordToken: await this.auth.hashToken(userOrToken),
        resetPasswordExpires: MoreThan(moment().toDate()),
      });

      if (!userToUpdate) {
        throw new IBadRequestException({
          message: authErrors.resetPasswordInvalid,
        });
      }
    }

    if (password !== confirmPassword) {
      throw new IBadRequestException({
        message: authErrors.passwordMismatch,
      });
    }

    if (compareSync(password, userToUpdate!.password!)) {
      throw new IBadRequestException({
        message: authErrors.sameOldPassword,
      });
    }

    await this.userRepository.update(
      { id: userToUpdate?.id },
      {
        resetPasswordToken: null as any,
        resetPasswordExpires: null as any,
        password: hashSync(password, 12),
        lastPasswordChange: moment().toDate(),
      },
    );

    const event = new AuthResetPasswordEvent(userToUpdate);
    this.eventEmitter.emit(event.name, event);

    return ResponseFormatter.success(
      userOrToken instanceof User
        ? authSuccessMessages.changePassword
        : authSuccessMessages.resetPassword,
    );
  }

  async setup(data: SetupDto, token: string) {
    const { firstName, lastName, password, confirmPassword } = data;

    if (password !== confirmPassword) {
      throw new IBadRequestException({
        message: authErrors.passwordMismatch,
      });
    }

    const user = await this.userRepository.findOneBy({
      resetPasswordToken: await this.auth.hashToken(token),
      resetPasswordExpires: MoreThan(moment().toDate()),
    });

    if (!user) {
      throw new IBadRequestException({
        message: userErrors.userNotFound,
      });
    }

    await this.userRepository.update(
      { id: user.id },
      {
        resetPasswordToken: null as any,
        resetPasswordExpires: null as any,
        password: hashSync(password, 12),
        lastPasswordChange: moment().toDate(),
        status: UserStatuses.ACTIVE,
      },
    );

    await this.profileRepository.update(
      {
        userId: user.id,
      },
      {
        firstName,
        lastName,
      },
    );

    // TODO emit event

    return ResponseFormatter.success(authSuccessMessages.signup);
  }

  async verifyEmail({ email, otp }: VerifyEmailDto) {
    const user = await this.userRepository.findOne({
      where: {
        email,
      },
    });

    if (!user) {
      throw new IBadRequestException({
        message: `User with email - ${email} not found.`,
      });
    }

<<<<<<< HEAD
    if (user.emailVerified) {
      throw new IBadRequestException({
        message: `User already verified.`,
      });
    }

=======
    console.log(
      '🪄🪄🪄',
      user.emailVerificationExpires,
      user.emailVerificationOtp,
    );

    // TODO this otp should be encrypted
>>>>>>> ade31794
    if (
      user.emailVerificationOtp !== otp ||
      (user.emailVerificationExpires &&
        new Date(user.emailVerificationExpires).getTime() <
          new Date().getTime())
    ) {
      throw new IBadRequestException({
        message: `Invalid OTP.`,
      });
    }

    await this.userRepository.update(
      { id: user.id },
      {
        emailVerified: true,
        emailVerificationExpires: undefined,
        emailVerificationOtp: undefined,
      },
    );

    return ResponseFormatter.success(authSuccessMessages.verifyEmail, {
      ...user,
    });
  }

  async resendOtp({ email }: ResendOtpDto) {
    const user = await this.userRepository.findOne({
      where: {
        email,
      },
    });

    if (!user) {
      throw new IBadRequestException({
        message: `User with email - ${email} not found.`,
      });
    }

    if (user.emailVerified) {
      throw new IBadRequestException({
        message: `User already verified.`,
      });
    }

    const otp = generateOtp(6);
    const expiry = moment()
      .add(this.config.get('auth.defaultOtpExpiresMinutes'), 'minutes')
      .toDate();

    await this.userRepository.update(
      { email },
      {
        emailVerificationOtp: otp.toString(),
        emailVerificationExpires: expiry,
      },
    );

    const apiProvider = await this.companyRepository.findOne({
      where: {
        type: CompanyTypes.API_PROVIDER,
      },
    });

    const event = new AuthResendOtpEvent(user, {
      apiProvider: apiProvider ? apiProvider.name : '',
      otp: otp.toString(),
    });

    const otpData: any = {};

    if (this.config.get('server.nodeEnv') === 'development') {
      otpData[otp] = otp.toString();
    }

    this.eventEmitter.emit(event.name, event);

    return ResponseFormatter.success(authSuccessMessages.resendOtp, {
      ...user,
      ...otpData,
    });
  }
}<|MERGE_RESOLUTION|>--- conflicted
+++ resolved
@@ -378,22 +378,12 @@
       });
     }
 
-<<<<<<< HEAD
     if (user.emailVerified) {
       throw new IBadRequestException({
         message: `User already verified.`,
       });
     }
 
-=======
-    console.log(
-      '🪄🪄🪄',
-      user.emailVerificationExpires,
-      user.emailVerificationOtp,
-    );
-
-    // TODO this otp should be encrypted
->>>>>>> ade31794
     if (
       user.emailVerificationOtp !== otp ||
       (user.emailVerificationExpires &&
@@ -451,14 +441,7 @@
       },
     );
 
-    const apiProvider = await this.companyRepository.findOne({
-      where: {
-        type: CompanyTypes.API_PROVIDER,
-      },
-    });
-
     const event = new AuthResendOtpEvent(user, {
-      apiProvider: apiProvider ? apiProvider.name : '',
       otp: otp.toString(),
     });
 
