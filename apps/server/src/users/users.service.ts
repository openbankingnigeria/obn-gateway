--- conflicted
+++ resolved
@@ -106,19 +106,14 @@
       take: limit,
     });
 
+    // TODO emit event
+
     return ResponseFormatter.success(userSuccessMessages.fetchedUsers, users, {
       totalNumberOfRecords: totalUsers,
       totalNumberOfPages: Math.ceil(totalUsers / limit),
       pageNumber: page,
       pageSize: limit,
     });
-<<<<<<< HEAD
-
-    // TODO emit event
-
-    return ResponseFormatter.success(userSuccessMessages.fetchedUsers, users);
-=======
->>>>>>> 59776b2e
   }
 
   async getUser(id: string) {
