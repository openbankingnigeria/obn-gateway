import { matchers } from '@test/utils/matchers';
import { Test, TestingModule } from '@nestjs/testing';
import { UsersService } from '@users/users.service';
<<<<<<< HEAD
import { UserBuilder, RoleBuilder, ProfileBuilder, CompanyBuilder, RolePermissionBuilder, PermissionBuilder } from '@test/utils/builders';
=======
import {
  UserBuilder,
  RoleBuilder,
  ProfileBuilder,
  CompanyBuilder,
  RolePermissionBuilder,
  PermissionBuilder,
} from '@test/utils/builders';
>>>>>>> c02e1771
import { createMockRepository, MockRepository } from '@test/utils/mocks';
import { ResponseFormatter } from '@common/utils/response/response.formatter';
import { userSuccessMessages } from '@users/user.constants';
import { userErrors } from '@users/user.errors';
import { UserStatuses, CompanyStatuses } from '@common/database/entities';
import { EventEmitter2 } from '@nestjs/event-emitter';
import { Auth } from '@common/utils/authentication/auth.helper';
<<<<<<< HEAD
import { User, Role, Profile, Company, RolePermission, Permission } from '@common/database/entities';
import { RequestContext } from '@common/utils/request/request-context';
import { CreateUserDto, UpdateUserDto, GetStatsResponseDTO } from '@users/dto/index.dto';
import { createMockContext, createMockResponse, mockEventEmitter } from '@test/utils/mocks/http.mock';
import { PERMISSIONS } from '@permissions/types';
import { IBadRequestException, INotFoundException } from '@common/utils/exceptions/exceptions';
import { Equal } from 'typeorm';

beforeAll(() => {
  expect.extend(matchers);
});
=======
import {
  User,
  Role,
  Profile,
  Company,
  RolePermission,
  Permission,
} from '@common/database/entities';
import { RequestContext } from '@common/utils/request/request-context';
import {
  CreateUserDto,
  UpdateUserDto,
  GetStatsResponseDTO,
} from '@users/dto/index.dto';
import {
  createMockContext,
  createMockResponse,
  mockEventEmitter,
} from '@test/utils/mocks/http.mock';
import { PERMISSIONS } from '@permissions/types';
import {
  IBadRequestException,
  INotFoundException,
} from '@common/utils/exceptions/exceptions';
import { Equal } from 'typeorm';
>>>>>>> c02e1771

describe('UsersService', () => {
  let service: UsersService;
  let userRepository: MockRepository<User>;
  let roleRepository: MockRepository<Role>;
  let profileRepository: MockRepository<Profile>;
  let companyRepository: MockRepository<Company>;
  let rolePermissionRepository: MockRepository<RolePermission>;
  let permissionRepository: MockRepository<Permission>;
  let eventEmitter: jest.Mocked<EventEmitter2>;
  let auth: jest.Mocked<Pick<Auth, 'getToken' | 'hashToken'>>;
  let ctx: RequestContext;

  beforeEach(async () => {
    const rolePermissions = [
      new RolePermissionBuilder()
        .with('role', new RoleBuilder().build())
        .with('permission', new PermissionBuilder().build())
        .build(),
      new RolePermissionBuilder()
        .with('role', new RoleBuilder().build())
        .with('permission', new PermissionBuilder().build())
        .build(),
    ];
    const permission = new PermissionBuilder()
      .with('roles', rolePermissions)
      .build();

<<<<<<< HEAD
    const role = new RoleBuilder()
      .with('permissions', [permission])
      .build();
=======
    const role = new RoleBuilder().with('permissions', [permission]).build();
>>>>>>> c02e1771
    const company = new CompanyBuilder()
      .with('status', CompanyStatuses.ACTIVE)
      .build();
    const user = new UserBuilder()
      .with('role', role)
      .with('company', company)
      .with('profile', new ProfileBuilder().build())
      .build();

    ctx = createMockContext({
      user,
<<<<<<< HEAD
      permissions: [PERMISSIONS.ADD_TEAM_MEMBERS]
=======
      permissions: [PERMISSIONS.ADD_TEAM_MEMBERS],
>>>>>>> c02e1771
    }).ctx;

    userRepository = {
      ...createMockRepository<User>(),
      count: jest.fn(),
      find: jest.fn(),
      query: jest.fn(),
      createQueryBuilder: jest.fn(() => ({
        where: jest.fn().mockReturnThis(),
        andWhere: jest.fn().mockReturnThis(),
        leftJoinAndSelect: jest.fn().mockReturnThis(),
        getOne: jest.fn(),
        getMany: jest.fn(),
        skip: jest.fn().mockReturnThis(),
        take: jest.fn().mockReturnThis(),
<<<<<<< HEAD
        orderBy: jest.fn().mockReturnThis()
=======
        orderBy: jest.fn().mockReturnThis(),
>>>>>>> c02e1771
      })),
    } as any;

    roleRepository = {
      ...createMockRepository<Role>(),
      findOne: jest.fn(),
      createQueryBuilder: jest.fn(() => ({
        where: jest.fn().mockReturnThis(),
        leftJoinAndSelect: jest.fn().mockReturnThis(),
        getOne: jest.fn(),
      })),
    } as any;

    profileRepository = {
      ...createMockRepository<Profile>(),
      createQueryBuilder: jest.fn(() => ({
        where: jest.fn().mockReturnThis(),
        andWhere: jest.fn().mockReturnThis(),
        leftJoinAndSelect: jest.fn().mockReturnThis(),
        getOne: jest.fn(),
        getMany: jest.fn(),
        select: jest.fn().mockReturnThis(),
        addSelect: jest.fn().mockReturnThis(),
        setParameter: jest.fn().mockReturnThis(),
      })) as any,
    };

    companyRepository = createMockRepository<Company>();
    rolePermissionRepository = createMockRepository<RolePermission>();
    permissionRepository = createMockRepository<Permission>();
    eventEmitter = mockEventEmitter();
    auth = {
      getToken: jest.fn().mockResolvedValue('test-token'),
<<<<<<< HEAD
      hashToken: jest.fn().mockResolvedValue('hashed-token')
=======
      hashToken: jest.fn().mockResolvedValue('hashed-token'),
>>>>>>> c02e1771
    } as any;

    const module: TestingModule = await Test.createTestingModule({
      providers: [
        UsersService,
        { provide: 'UserRepository', useValue: userRepository },
        { provide: 'RoleRepository', useValue: roleRepository },
        { provide: 'ProfileRepository', useValue: profileRepository },
        { provide: 'CompanyRepository', useValue: companyRepository },
<<<<<<< HEAD
        { provide: 'RolePermissionRepository', useValue: rolePermissionRepository },
=======
        {
          provide: 'RolePermissionRepository',
          useValue: rolePermissionRepository,
        },
>>>>>>> c02e1771
        { provide: 'PermissionRepository', useValue: permissionRepository },
        { provide: EventEmitter2, useValue: eventEmitter },
        { provide: Auth, useValue: auth },
      ],
    }).compile();

    service = module.get<UsersService>(UsersService);
  });

  afterEach(() => {
    jest.clearAllMocks();
  });

  describe('createUser', () => {
    it('should successfully create a user with valid DTO', async () => {
      const role = new RoleBuilder().build();
<<<<<<< HEAD
      const createDto: CreateUserDto = { 
        email: 'test@example.com', 
        roleId: role.id!
      };
      
      userRepository.count.mockResolvedValue(0);
      roleRepository.findOne.mockResolvedValue(role);
      
=======
      const createDto: CreateUserDto = {
        email: 'test@example.com',
        roleId: role.id!,
      };

      userRepository.count.mockResolvedValue(0);
      roleRepository.findOne.mockResolvedValue(role);

>>>>>>> c02e1771
      const mockUser = new UserBuilder()
        .with('email', createDto.email)
        .with('roleId', role.id!)
        .with('companyId', ctx.activeUser.companyId!)
        .with('role', role)
        .with('profile', new ProfileBuilder().build())
        .build();

      userRepository.save.mockResolvedValue(mockUser);

      const result = await service.createUser(ctx, createDto);
      const mockRes = createMockResponse<User>();
      mockRes.json(result);

      expect(mockRes.body).toEqual(
        ResponseFormatter.success(
          userSuccessMessages.createdUser,
          expect.objectContaining({
            email: createDto.email,
            roleId: role.id,
<<<<<<< HEAD
            profile: expect.any(Object)
          })
        )
=======
            profile: expect.any(Object),
          }),
        ),
>>>>>>> c02e1771
      );
      expect(eventEmitter.emit).toHaveBeenCalled();
    });

    it('should throw if email already exists', async () => {
      const email = 'exists@example.com';
<<<<<<< HEAD
      const createDto: CreateUserDto = { 
        email, 
        roleId: 'valid-role-id'
      };
      
      userRepository.count.mockResolvedValue(1);

      await expect(service.createUser(ctx, createDto))
        .rejects.toThrow(IBadRequestException);

      const mockRes = createMockResponse();
      mockRes.status(400).json(ResponseFormatter.error(
        userErrors.userWithEmailAlreadyExists(email)
      ));

      expect(mockRes.body).toEqual(
        ResponseFormatter.error(userErrors.userWithEmailAlreadyExists(email))
=======
      const createDto: CreateUserDto = {
        email,
        roleId: 'valid-role-id',
      };

      userRepository.count.mockResolvedValue(1);

      await expect(service.createUser(ctx, createDto)).rejects.toThrow(
        IBadRequestException,
      );

      const mockRes = createMockResponse();
      mockRes
        .status(400)
        .json(
          ResponseFormatter.error(userErrors.userWithEmailAlreadyExists(email)),
        );

      expect(mockRes.body).toEqual(
        ResponseFormatter.error(userErrors.userWithEmailAlreadyExists(email)),
>>>>>>> c02e1771
      );
    });

    it('should throw if role is invalid', async () => {
<<<<<<< HEAD
      const createDto: CreateUserDto = { 
        email: 'test@example.com', 
        roleId: 'invalid-role-id'
      };
      
      userRepository.count.mockResolvedValue(0);
      roleRepository.findOne.mockResolvedValue(null);

      await expect(service.createUser(ctx, createDto))
        .rejects.toThrow(IBadRequestException);

      const mockRes = createMockResponse();
      mockRes.status(400).json(ResponseFormatter.error(
        userErrors.invalidRole
      ));

      expect(mockRes.body).toEqual(
        ResponseFormatter.error(userErrors.invalidRole)
=======
      const createDto: CreateUserDto = {
        email: 'test@example.com',
        roleId: 'invalid-role-id',
      };

      userRepository.count.mockResolvedValue(0);
      roleRepository.findOne.mockResolvedValue(null);

      await expect(service.createUser(ctx, createDto)).rejects.toThrow(
        IBadRequestException,
      );

      const mockRes = createMockResponse();
      mockRes.status(400).json(ResponseFormatter.error(userErrors.invalidRole));

      expect(mockRes.body).toEqual(
        ResponseFormatter.error(userErrors.invalidRole),
>>>>>>> c02e1771
      );
    });

    it('should include company in the created user', async () => {
      const role = new RoleBuilder().build();
      const company = new CompanyBuilder().build();
<<<<<<< HEAD
      const createDto: CreateUserDto = { 
        email: 'test@example.com', 
        roleId: role.id!
      };
      
      userRepository.count.mockResolvedValue(0);
      roleRepository.findOne.mockResolvedValue(role);
      companyRepository.findOne.mockResolvedValue(company);
      
=======
      const createDto: CreateUserDto = {
        email: 'test@example.com',
        roleId: role.id!,
      };

      userRepository.count.mockResolvedValue(0);
      roleRepository.findOne.mockResolvedValue(role);
      companyRepository.findOne.mockResolvedValue(company);

>>>>>>> c02e1771
      const mockUser = new UserBuilder()
        .with('email', createDto.email)
        .with('roleId', role.id!)
        .with('companyId', company.id!)
        .with('company', company)
        .with('profile', new ProfileBuilder().build())
        .build();

      userRepository.save.mockResolvedValue(mockUser);

      const result = await service.createUser(ctx, createDto);
      const mockRes = createMockResponse<User>();
      mockRes.json(result);

      expect(mockRes.body.data).toMatchObject({
<<<<<<< HEAD
        company: { id: company.id }
=======
        company: { id: company.id },
>>>>>>> c02e1771
      });
    });
  });

  describe('listUsers', () => {
    it('should return paginated user response', async () => {
      const users = [
        new UserBuilder().with('profile', new ProfileBuilder().build()).build(),
<<<<<<< HEAD
        new UserBuilder().with('profile', new ProfileBuilder().build()).build()
      ];
      
=======
        new UserBuilder().with('profile', new ProfileBuilder().build()).build(),
      ];

>>>>>>> c02e1771
      userRepository.count.mockResolvedValue(2);
      userRepository.find.mockResolvedValue(users);

      const result = await service.listUsers(ctx, { page: 1, limit: 10 });
      const mockRes = createMockResponse<User[]>();
      mockRes.json(result);

      expect(mockRes.body.status).toBe('success');
      expect(mockRes.body.data).toHaveLength(2);
<<<<<<< HEAD
      mockRes.body.data!.forEach(user => {
=======
      mockRes.body.data!.forEach((user) => {
>>>>>>> c02e1771
        expect(user).toHaveProperty('profile');
      });
    });

    it('should return empty array when no users exist', async () => {
      userRepository.count.mockResolvedValue(0);
      userRepository.find.mockResolvedValue([]);

      const result = await service.listUsers(ctx, { page: 1, limit: 10 });
      const mockRes = createMockResponse<User[]>();
      mockRes.json(result);

      expect(mockRes.body.data).toHaveLength(0);
    });

    it('should filter users by company when user is not super admin', async () => {
      const users = [
        new UserBuilder()
          .with('companyId', ctx.activeUser.companyId!)
          .with('profile', new ProfileBuilder().build())
<<<<<<< HEAD
          .build()
      ];
      
=======
          .build(),
      ];

>>>>>>> c02e1771
      userRepository.count.mockResolvedValue(1);
      userRepository.find.mockResolvedValue(users);

      const result = await service.listUsers(ctx, { page: 1, limit: 10 });
      const mockRes = createMockResponse<User[]>();
      mockRes.json(result);

      expect(mockRes.body.data).toHaveLength(1);
      expect(mockRes.body.data![0]).toMatchObject({
<<<<<<< HEAD
        companyId: ctx.activeUser.companyId
=======
        companyId: ctx.activeUser.companyId,
>>>>>>> c02e1771
      });
    });
  });

  describe('getUser', () => {
    it('should return valid user response', async () => {
<<<<<<< HEAD
    const user = new UserBuilder()
      .with('companyId', ctx.activeUser.companyId!)
      .with('profile', new ProfileBuilder().build())
      .with('role', new RoleBuilder().build())
      .build();
    
    userRepository.findOne.mockResolvedValue(user);

    const result = await service.getUser(ctx, user.id!);
    const mockRes = createMockResponse<User>();
    mockRes.json(result);

    expect(mockRes.body).toEqual(
      ResponseFormatter.success(
        userSuccessMessages.fetchedUser,
        expect.objectContaining({
          id: user.id,
          email: user.email,
          profile: expect.objectContaining({
            firstName: user.profile?.firstName
          })
        })
      )
    );
=======
      const user = new UserBuilder()
        .with('companyId', ctx.activeUser.companyId!)
        .with('profile', new ProfileBuilder().build())
        .with('role', new RoleBuilder().build())
        .build();

      userRepository.findOne.mockResolvedValue(user);

      const result = await service.getUser(ctx, user.id!);
      const mockRes = createMockResponse<User>();
      mockRes.json(result);

      expect(mockRes.body).toEqual(
        ResponseFormatter.success(
          userSuccessMessages.fetchedUser,
          expect.objectContaining({
            id: user.id,
            email: user.email,
            profile: expect.objectContaining({
              firstName: user.profile?.firstName,
            }),
          }),
        ),
      );
>>>>>>> c02e1771
    });

    it('should throw 404 for non-existent user', async () => {
      const invalidId = 'invalid-id';
      userRepository.findOne.mockResolvedValue(null);

<<<<<<< HEAD
      await expect(service.getUser(ctx, invalidId))
        .rejects.toThrow(INotFoundException);

      const mockRes = createMockResponse();
      mockRes.status(404).json(ResponseFormatter.error(
        userErrors.userNotFound
      ));

      expect(mockRes.body).toEqual(
        ResponseFormatter.error(userErrors.userNotFound)
=======
      await expect(service.getUser(ctx, invalidId)).rejects.toThrow(
        INotFoundException,
      );

      const mockRes = createMockResponse();
      mockRes
        .status(404)
        .json(ResponseFormatter.error(userErrors.userNotFound));

      expect(mockRes.body).toEqual(
        ResponseFormatter.error(userErrors.userNotFound),
>>>>>>> c02e1771
      );
    });
  });

  describe('updateUser', () => {
    it('should update user successfully', async () => {
      const profile = new ProfileBuilder().build();
      const user = new UserBuilder()
        .with('profile', profile)
        .with('companyId', ctx.activeUser.companyId!)
        .build();
      const updateDto: UpdateUserDto = {
        firstName: 'Updated',
<<<<<<< HEAD
        lastName: 'User', 
        roleId: user.roleId!, 
        status: UserStatuses.ACTIVE 
=======
        lastName: 'User',
        roleId: user.roleId!,
        status: UserStatuses.ACTIVE,
>>>>>>> c02e1771
      };
      const role = new RoleBuilder().build();

      userRepository.findOne.mockResolvedValue(user);
      roleRepository.findOne.mockResolvedValue(role);
      userRepository.update.mockResolvedValue({ affected: 1 } as any);
      profileRepository.update.mockResolvedValue({ affected: 1 } as any);

      const result = await service.updateUser(ctx, user.id!, updateDto);
      const mockRes = createMockResponse<User>();
      mockRes.json(result);

      expect(mockRes.body).toEqual(
        ResponseFormatter.success(
          userSuccessMessages.updatedUser,
          expect.objectContaining({
            profile: {
              firstName: updateDto.firstName,
<<<<<<< HEAD
              lastName: updateDto.lastName
            },
            status: updateDto.status
          })
        )
=======
              lastName: updateDto.lastName,
            },
            status: updateDto.status,
          }),
        ),
>>>>>>> c02e1771
      );
      expect(userRepository.update).toHaveBeenCalled();
      expect(profileRepository.update).toHaveBeenCalled();
      expect(eventEmitter.emit).toHaveBeenCalled();
    });

    it('should throw when trying to update non-existent user', async () => {
      const invalidId = 'invalid-id';
      const updateDto: UpdateUserDto = {
        firstName: 'Updated',
<<<<<<< HEAD
        lastName: 'User', 
        roleId: 'valid-role-id', 
        status: UserStatuses.ACTIVE 
      };
      userRepository.findOne.mockResolvedValue(null);

      await expect(service.updateUser(ctx, invalidId, updateDto))
        .rejects.toThrow(INotFoundException);

      const mockRes = createMockResponse();
      mockRes.status(404).json(ResponseFormatter.error(
        userErrors.userNotFound
      ));

      expect(mockRes.body).toEqual(
        ResponseFormatter.error(userErrors.userNotFound)
=======
        lastName: 'User',
        roleId: 'valid-role-id',
        status: UserStatuses.ACTIVE,
      };
      userRepository.findOne.mockResolvedValue(null);

      await expect(
        service.updateUser(ctx, invalidId, updateDto),
      ).rejects.toThrow(INotFoundException);

      const mockRes = createMockResponse();
      mockRes
        .status(404)
        .json(ResponseFormatter.error(userErrors.userNotFound));

      expect(mockRes.body).toEqual(
        ResponseFormatter.error(userErrors.userNotFound),
>>>>>>> c02e1771
      );
    });

    it('should throw when trying to update self', async () => {
      const currentUser = ctx.activeUser;
      const updateDto: UpdateUserDto = {
        firstName: 'Updated',
<<<<<<< HEAD
        lastName: 'User', 
        roleId: currentUser.roleId!, 
        status: UserStatuses.ACTIVE 
      };
      userRepository.findOne.mockResolvedValue(currentUser);

      await expect(service.updateUser(ctx, currentUser.id!, updateDto))
        .rejects.toThrow(IBadRequestException);

      const mockRes = createMockResponse();
      mockRes.status(400).json(ResponseFormatter.error(
        userErrors.cannotUpdateSelf
      ));

      expect(mockRes.body).toEqual(
        ResponseFormatter.error(userErrors.cannotUpdateSelf)
=======
        lastName: 'User',
        roleId: currentUser.roleId!,
        status: UserStatuses.ACTIVE,
      };
      userRepository.findOne.mockResolvedValue(currentUser);

      await expect(
        service.updateUser(ctx, currentUser.id!, updateDto),
      ).rejects.toThrow(IBadRequestException);

      const mockRes = createMockResponse();
      mockRes
        .status(400)
        .json(ResponseFormatter.error(userErrors.cannotUpdateSelf));

      expect(mockRes.body).toEqual(
        ResponseFormatter.error(userErrors.cannotUpdateSelf),
>>>>>>> c02e1771
      );
    });

    it('should throw when trying to deactivate self', async () => {
      const currentUser = ctx.activeUser;
      const updateDto: UpdateUserDto = {
        firstName: 'Updated',
<<<<<<< HEAD
        lastName: 'User', 
        roleId: currentUser.roleId!, 
        status: UserStatuses.INACTIVE 
      };
      userRepository.findOne.mockResolvedValue(currentUser);

      await expect(service.updateUser(ctx, currentUser.id!, updateDto))
        .rejects.toThrow(IBadRequestException);

      const mockRes = createMockResponse();
      mockRes.status(400).json(ResponseFormatter.error(
        userErrors.cannotDeactivateSelf
      ));

      expect(mockRes.body).toEqual(
        ResponseFormatter.error(userErrors.cannotDeactivateSelf)
=======
        lastName: 'User',
        roleId: currentUser.roleId!,
        status: UserStatuses.INACTIVE,
      };
      userRepository.findOne.mockResolvedValue(currentUser);

      await expect(
        service.updateUser(ctx, currentUser.id!, updateDto),
      ).rejects.toThrow(IBadRequestException);

      const mockRes = createMockResponse();
      mockRes
        .status(400)
        .json(ResponseFormatter.error(userErrors.cannotDeactivateSelf));

      expect(mockRes.body).toEqual(
        ResponseFormatter.error(userErrors.cannotDeactivateSelf),
>>>>>>> c02e1771
      );
    });

    it('should update user role when roleId is provided', async () => {
      const user = new UserBuilder()
        .with('profile', new ProfileBuilder().build())
        .with('companyId', ctx.activeUser.companyId!)
        .build();
      const newRole = new RoleBuilder().build();
      const updateDto: UpdateUserDto = {
        firstName: 'Updated',
<<<<<<< HEAD
        lastName: 'User', 
        roleId: newRole.id!,
        status: UserStatuses.ACTIVE
=======
        lastName: 'User',
        roleId: newRole.id!,
        status: UserStatuses.ACTIVE,
>>>>>>> c02e1771
      };

      userRepository.findOne.mockResolvedValue(user);
      roleRepository.findOne.mockResolvedValue(newRole);
      userRepository.update.mockResolvedValue({ affected: 1 } as any);
      profileRepository.update.mockResolvedValue({ affected: 1 } as any);

      const result = await service.updateUser(ctx, user.id!, updateDto);
      const mockRes = createMockResponse<User>();
      mockRes.json(result);

      expect(roleRepository.findOne).toHaveBeenCalledWith({
        where: expect.arrayContaining([
<<<<<<< HEAD
          expect.objectContaining({ id: Equal(newRole.id!) })
        ])
      });
      expect(userRepository.update).toHaveBeenCalledWith(
        { id: user.id },
        expect.objectContaining({ roleId: newRole.id })
=======
          expect.objectContaining({ id: Equal(newRole.id!) }),
        ]),
      });
      expect(userRepository.update).toHaveBeenCalledWith(
        { id: user.id },
        expect.objectContaining({ roleId: newRole.id }),
>>>>>>> c02e1771
      );
    });
  });

  describe('getStats', () => {
    it('should return valid stats response', async () => {
      const mockStats = [
        { count: 5, value: UserStatuses.ACTIVE },
        { count: 2, value: UserStatuses.PENDING },
      ];
      userRepository.query.mockResolvedValue(mockStats);

      const result = await service.getStats(ctx);
      const mockRes = createMockResponse<GetStatsResponseDTO[]>();
      mockRes.json(result);

      expect(mockRes.body).toEqual(
        ResponseFormatter.success(
          userSuccessMessages.fetchedUsersStats,
<<<<<<< HEAD
          mockStats.map(stat => new GetStatsResponseDTO(stat))
      ));
      expect(userRepository.query).toHaveBeenCalledWith(
        expect.stringContaining('AND users.company_id = ?'),
        [ctx.activeUser.companyId]
=======
          mockStats.map((stat) => new GetStatsResponseDTO(stat)),
        ),
      );
      expect(userRepository.query).toHaveBeenCalledWith(
        expect.stringContaining('AND users.company_id = ?'),
        [ctx.activeUser.companyId],
>>>>>>> c02e1771
      );
    });

    it('should return empty array when no stats available', async () => {
      userRepository.query.mockResolvedValue([]);

      const result = await service.getStats(ctx);
      const mockRes = createMockResponse<GetStatsResponseDTO[]>();
      mockRes.json(result);

      expect(mockRes.body.data).toHaveLength(0);
    });
  });

  describe('deleteUser', () => {
    it('should soft delete user successfully', async () => {
      const user = new UserBuilder()
        .with('companyId', ctx.activeUser.companyId!)
        .build();
<<<<<<< HEAD
      
=======

>>>>>>> c02e1771
      userRepository.findOne.mockResolvedValue(user);
      userRepository.softDelete.mockResolvedValue({ affected: 1 } as any);

      const result = await service.deleteUser(ctx, user.id!);
      const mockRes = createMockResponse();
      mockRes.json(result);

      expect(mockRes.body).toEqual(
<<<<<<< HEAD
        ResponseFormatter.success(userSuccessMessages.deletedUser, null)
      );
      expect(userRepository.softDelete).toHaveBeenCalledWith({ 'id': user.id });
=======
        ResponseFormatter.success(userSuccessMessages.deletedUser, null),
      );
      expect(userRepository.softDelete).toHaveBeenCalledWith({ id: user.id });
>>>>>>> c02e1771
      expect(eventEmitter.emit).toHaveBeenCalled();
    });

    it('should throw when trying to delete non-existent user', async () => {
      const invalidId = 'invalid-id';
      userRepository.findOne.mockResolvedValue(null);

<<<<<<< HEAD
      await expect(service.deleteUser(ctx, invalidId))
        .rejects.toThrow(INotFoundException);

      const mockRes = createMockResponse();
      mockRes.status(404).json(ResponseFormatter.error(
        userErrors.userNotFound
      ));

      expect(mockRes.body).toEqual(
        ResponseFormatter.error(userErrors.userNotFound)
=======
      await expect(service.deleteUser(ctx, invalidId)).rejects.toThrow(
        INotFoundException,
      );

      const mockRes = createMockResponse();
      mockRes
        .status(404)
        .json(ResponseFormatter.error(userErrors.userNotFound));

      expect(mockRes.body).toEqual(
        ResponseFormatter.error(userErrors.userNotFound),
>>>>>>> c02e1771
      );
    });

    it('should throw when trying to delete self', async () => {
      const currentUser = ctx.activeUser;
      userRepository.findOne.mockResolvedValue(currentUser);

<<<<<<< HEAD
      await expect(service.deleteUser(ctx, currentUser.id!))
        .rejects.toThrow(IBadRequestException);

      const mockRes = createMockResponse();
      mockRes.status(400).json(ResponseFormatter.error(
        userErrors.cannotDeleteSelf
      ));

      expect(mockRes.body).toEqual(
        ResponseFormatter.error(userErrors.cannotDeleteSelf)
=======
      await expect(service.deleteUser(ctx, currentUser.id!)).rejects.toThrow(
        IBadRequestException,
      );

      const mockRes = createMockResponse();
      mockRes
        .status(400)
        .json(ResponseFormatter.error(userErrors.cannotDeleteSelf));

      expect(mockRes.body).toEqual(
        ResponseFormatter.error(userErrors.cannotDeleteSelf),
      );
    });
  });

  describe('Resend Invite', () => {
    it('should throw NotFoundException if user does not exist or belong to the same company', async () => {
      const userId = 'non-existent-user-id';
      userRepository.findOne.mockResolvedValue(null);

      const mockRes = createMockResponse();
      mockRes
        .status(404)
        .json(ResponseFormatter.error(userErrors.userNotFound));

      await expect(service.resendInvite(ctx, userId)).rejects.toThrow(
        INotFoundException,
      );
      expect(mockRes.body).toEqual(
        ResponseFormatter.error(userErrors.userNotFound),
      );
    });

    it('should resend invite for a pending user and update reset token + emit event', async () => {
      const user = new UserBuilder()
        .with('status', UserStatuses.PENDING)
        .with('companyId', ctx.activeUser.companyId!)
        .build();

      userRepository.findOne.mockResolvedValue(user);
      userRepository.update = jest
        .fn()
        .mockResolvedValue({ affected: 1 } as any);

      const result = await service.resendInvite(ctx, user.id!);
      const mockRes = createMockResponse();
      mockRes.json(result);

      // auth was called to get and hash token
      expect(auth.getToken).toHaveBeenCalled();
      expect(auth.hashToken).toHaveBeenCalledWith('test-token');

      // repository updated with hashed token and expiry (about 24 hours)
      expect(userRepository.update).toHaveBeenCalled();
      const updateArgs = (userRepository.update as jest.Mock).mock.calls[0][1];
      expect(updateArgs.resetPasswordToken).toBe('hashed-token');
      expect(updateArgs.resetPasswordExpires).toBeInstanceOf(Date);
      const diff = Math.abs(
        updateArgs.resetPasswordExpires.getTime() -
          Date.now() -
          24 * 60 * 60 * 1000,
      );
      // expiry should be within 1 minute of 24 hours from now
      expect(diff).toBeLessThan(60 * 1000);

      // event emitted and should include the raw token in metadata
      expect(eventEmitter.emit).toHaveBeenCalled();
      const emitCall = (eventEmitter.emit as jest.Mock).mock.calls[0];
      // emit(name, event)
      expect(emitCall[1]).toBeDefined();
      expect(emitCall[1].metadata).toBeDefined();
      expect(emitCall[1].metadata.token).toBe('test-token');

      // response should be a success with sentInvite message
      expect(mockRes.body).toEqual(
        ResponseFormatter.success(
          userSuccessMessages.sentInvite,
          expect.objectContaining({ id: user.id }),
        ),
      );
    });

    it('should throw BadRequestException when user status is not PENDING', async () => {
      const user = new UserBuilder()
        .with('status', UserStatuses.ACTIVE)
        .with('companyId', ctx.activeUser.companyId!)
        .build();

      userRepository.findOne.mockResolvedValue(user);

      await expect(service.resendInvite(ctx, user.id!)).rejects.toThrow(
        IBadRequestException,
      );

      const mockRes = createMockResponse();
      mockRes
        .status(400)
        .json(
          ResponseFormatter.error(userErrors.cannotResendInvite(user.status!)),
        );

      expect(mockRes.body).toEqual(
        ResponseFormatter.error(userErrors.cannotResendInvite(user.status!)),
>>>>>>> c02e1771
      );
    });
  });
});<|MERGE_RESOLUTION|>--- conflicted
+++ resolved
@@ -1,9 +1,6 @@
 import { matchers } from '@test/utils/matchers';
 import { Test, TestingModule } from '@nestjs/testing';
 import { UsersService } from '@users/users.service';
-<<<<<<< HEAD
-import { UserBuilder, RoleBuilder, ProfileBuilder, CompanyBuilder, RolePermissionBuilder, PermissionBuilder } from '@test/utils/builders';
-=======
 import {
   UserBuilder,
   RoleBuilder,
@@ -12,7 +9,6 @@
   RolePermissionBuilder,
   PermissionBuilder,
 } from '@test/utils/builders';
->>>>>>> c02e1771
 import { createMockRepository, MockRepository } from '@test/utils/mocks';
 import { ResponseFormatter } from '@common/utils/response/response.formatter';
 import { userSuccessMessages } from '@users/user.constants';
@@ -20,19 +16,6 @@
 import { UserStatuses, CompanyStatuses } from '@common/database/entities';
 import { EventEmitter2 } from '@nestjs/event-emitter';
 import { Auth } from '@common/utils/authentication/auth.helper';
-<<<<<<< HEAD
-import { User, Role, Profile, Company, RolePermission, Permission } from '@common/database/entities';
-import { RequestContext } from '@common/utils/request/request-context';
-import { CreateUserDto, UpdateUserDto, GetStatsResponseDTO } from '@users/dto/index.dto';
-import { createMockContext, createMockResponse, mockEventEmitter } from '@test/utils/mocks/http.mock';
-import { PERMISSIONS } from '@permissions/types';
-import { IBadRequestException, INotFoundException } from '@common/utils/exceptions/exceptions';
-import { Equal } from 'typeorm';
-
-beforeAll(() => {
-  expect.extend(matchers);
-});
-=======
 import {
   User,
   Role,
@@ -58,7 +41,6 @@
   INotFoundException,
 } from '@common/utils/exceptions/exceptions';
 import { Equal } from 'typeorm';
->>>>>>> c02e1771
 
 describe('UsersService', () => {
   let service: UsersService;
@@ -87,13 +69,7 @@
       .with('roles', rolePermissions)
       .build();
 
-<<<<<<< HEAD
-    const role = new RoleBuilder()
-      .with('permissions', [permission])
-      .build();
-=======
     const role = new RoleBuilder().with('permissions', [permission]).build();
->>>>>>> c02e1771
     const company = new CompanyBuilder()
       .with('status', CompanyStatuses.ACTIVE)
       .build();
@@ -105,11 +81,7 @@
 
     ctx = createMockContext({
       user,
-<<<<<<< HEAD
-      permissions: [PERMISSIONS.ADD_TEAM_MEMBERS]
-=======
       permissions: [PERMISSIONS.ADD_TEAM_MEMBERS],
->>>>>>> c02e1771
     }).ctx;
 
     userRepository = {
@@ -125,11 +97,7 @@
         getMany: jest.fn(),
         skip: jest.fn().mockReturnThis(),
         take: jest.fn().mockReturnThis(),
-<<<<<<< HEAD
-        orderBy: jest.fn().mockReturnThis()
-=======
         orderBy: jest.fn().mockReturnThis(),
->>>>>>> c02e1771
       })),
     } as any;
 
@@ -163,11 +131,7 @@
     eventEmitter = mockEventEmitter();
     auth = {
       getToken: jest.fn().mockResolvedValue('test-token'),
-<<<<<<< HEAD
-      hashToken: jest.fn().mockResolvedValue('hashed-token')
-=======
       hashToken: jest.fn().mockResolvedValue('hashed-token'),
->>>>>>> c02e1771
     } as any;
 
     const module: TestingModule = await Test.createTestingModule({
@@ -177,14 +141,10 @@
         { provide: 'RoleRepository', useValue: roleRepository },
         { provide: 'ProfileRepository', useValue: profileRepository },
         { provide: 'CompanyRepository', useValue: companyRepository },
-<<<<<<< HEAD
-        { provide: 'RolePermissionRepository', useValue: rolePermissionRepository },
-=======
         {
           provide: 'RolePermissionRepository',
           useValue: rolePermissionRepository,
         },
->>>>>>> c02e1771
         { provide: 'PermissionRepository', useValue: permissionRepository },
         { provide: EventEmitter2, useValue: eventEmitter },
         { provide: Auth, useValue: auth },
@@ -201,16 +161,6 @@
   describe('createUser', () => {
     it('should successfully create a user with valid DTO', async () => {
       const role = new RoleBuilder().build();
-<<<<<<< HEAD
-      const createDto: CreateUserDto = { 
-        email: 'test@example.com', 
-        roleId: role.id!
-      };
-      
-      userRepository.count.mockResolvedValue(0);
-      roleRepository.findOne.mockResolvedValue(role);
-      
-=======
       const createDto: CreateUserDto = {
         email: 'test@example.com',
         roleId: role.id!,
@@ -219,7 +169,6 @@
       userRepository.count.mockResolvedValue(0);
       roleRepository.findOne.mockResolvedValue(role);
 
->>>>>>> c02e1771
       const mockUser = new UserBuilder()
         .with('email', createDto.email)
         .with('roleId', role.id!)
@@ -240,40 +189,15 @@
           expect.objectContaining({
             email: createDto.email,
             roleId: role.id,
-<<<<<<< HEAD
-            profile: expect.any(Object)
-          })
-        )
-=======
             profile: expect.any(Object),
           }),
         ),
->>>>>>> c02e1771
       );
       expect(eventEmitter.emit).toHaveBeenCalled();
     });
 
     it('should throw if email already exists', async () => {
       const email = 'exists@example.com';
-<<<<<<< HEAD
-      const createDto: CreateUserDto = { 
-        email, 
-        roleId: 'valid-role-id'
-      };
-      
-      userRepository.count.mockResolvedValue(1);
-
-      await expect(service.createUser(ctx, createDto))
-        .rejects.toThrow(IBadRequestException);
-
-      const mockRes = createMockResponse();
-      mockRes.status(400).json(ResponseFormatter.error(
-        userErrors.userWithEmailAlreadyExists(email)
-      ));
-
-      expect(mockRes.body).toEqual(
-        ResponseFormatter.error(userErrors.userWithEmailAlreadyExists(email))
-=======
       const createDto: CreateUserDto = {
         email,
         roleId: 'valid-role-id',
@@ -294,31 +218,10 @@
 
       expect(mockRes.body).toEqual(
         ResponseFormatter.error(userErrors.userWithEmailAlreadyExists(email)),
->>>>>>> c02e1771
       );
     });
 
     it('should throw if role is invalid', async () => {
-<<<<<<< HEAD
-      const createDto: CreateUserDto = { 
-        email: 'test@example.com', 
-        roleId: 'invalid-role-id'
-      };
-      
-      userRepository.count.mockResolvedValue(0);
-      roleRepository.findOne.mockResolvedValue(null);
-
-      await expect(service.createUser(ctx, createDto))
-        .rejects.toThrow(IBadRequestException);
-
-      const mockRes = createMockResponse();
-      mockRes.status(400).json(ResponseFormatter.error(
-        userErrors.invalidRole
-      ));
-
-      expect(mockRes.body).toEqual(
-        ResponseFormatter.error(userErrors.invalidRole)
-=======
       const createDto: CreateUserDto = {
         email: 'test@example.com',
         roleId: 'invalid-role-id',
@@ -336,34 +239,21 @@
 
       expect(mockRes.body).toEqual(
         ResponseFormatter.error(userErrors.invalidRole),
->>>>>>> c02e1771
       );
     });
 
     it('should include company in the created user', async () => {
       const role = new RoleBuilder().build();
       const company = new CompanyBuilder().build();
-<<<<<<< HEAD
-      const createDto: CreateUserDto = { 
-        email: 'test@example.com', 
-        roleId: role.id!
-      };
-      
+      const createDto: CreateUserDto = {
+        email: 'test@example.com',
+        roleId: role.id!,
+      };
+
       userRepository.count.mockResolvedValue(0);
       roleRepository.findOne.mockResolvedValue(role);
       companyRepository.findOne.mockResolvedValue(company);
-      
-=======
-      const createDto: CreateUserDto = {
-        email: 'test@example.com',
-        roleId: role.id!,
-      };
-
-      userRepository.count.mockResolvedValue(0);
-      roleRepository.findOne.mockResolvedValue(role);
-      companyRepository.findOne.mockResolvedValue(company);
-
->>>>>>> c02e1771
+
       const mockUser = new UserBuilder()
         .with('email', createDto.email)
         .with('roleId', role.id!)
@@ -379,11 +269,7 @@
       mockRes.json(result);
 
       expect(mockRes.body.data).toMatchObject({
-<<<<<<< HEAD
-        company: { id: company.id }
-=======
         company: { id: company.id },
->>>>>>> c02e1771
       });
     });
   });
@@ -392,15 +278,9 @@
     it('should return paginated user response', async () => {
       const users = [
         new UserBuilder().with('profile', new ProfileBuilder().build()).build(),
-<<<<<<< HEAD
-        new UserBuilder().with('profile', new ProfileBuilder().build()).build()
-      ];
-      
-=======
         new UserBuilder().with('profile', new ProfileBuilder().build()).build(),
       ];
 
->>>>>>> c02e1771
       userRepository.count.mockResolvedValue(2);
       userRepository.find.mockResolvedValue(users);
 
@@ -410,11 +290,7 @@
 
       expect(mockRes.body.status).toBe('success');
       expect(mockRes.body.data).toHaveLength(2);
-<<<<<<< HEAD
-      mockRes.body.data!.forEach(user => {
-=======
       mockRes.body.data!.forEach((user) => {
->>>>>>> c02e1771
         expect(user).toHaveProperty('profile');
       });
     });
@@ -435,15 +311,555 @@
         new UserBuilder()
           .with('companyId', ctx.activeUser.companyId!)
           .with('profile', new ProfileBuilder().build())
-<<<<<<< HEAD
+          .build(),
+      ];
+
+      userRepository.count.mockResolvedValue(1);
+      userRepository.find.mockResolvedValue(users);
+
+      const result = await service.listUsers(ctx, { page: 1, limit: 10 });
+      const mockRes = createMockResponse<User[]>();
+      mockRes.json(result);
+
+      expect(mockRes.body.data).toHaveLength(1);
+      expect(mockRes.body.data![0]).toMatchObject({
+        companyId: ctx.activeUser.companyId,
+      });
+    });
+  });
+
+  describe('getUser', () => {
+    it('should return valid user response', async () => {
+      const user = new UserBuilder()
+        .with('companyId', ctx.activeUser.companyId!)
+        .with('profile', new ProfileBuilder().build())
+        .with('role', new RoleBuilder().build())
+        .build();
+
+      userRepository.findOne.mockResolvedValue(user);
+
+      const result = await service.getUser(ctx, user.id!);
+      const mockRes = createMockResponse<User>();
+      mockRes.json(result);
+
+      expect(mockRes.body).toEqual(
+        ResponseFormatter.success(
+          userSuccessMessages.fetchedUser,
+          expect.objectContaining({
+            id: user.id,
+            email: user.email,
+            profile: expect.objectContaining({
+              firstName: user.profile?.firstName,
+            }),
+          }),
+        ),
+      );
+    });
+
+    it('should throw 404 for non-existent user', async () => {
+      const invalidId = 'invalid-id';
+      userRepository.findOne.mockResolvedValue(null);
+
+      await expect(service.getUser(ctx, invalidId)).rejects.toThrow(
+        INotFoundException,
+      );
+
+      const mockRes = createMockResponse();
+      mockRes
+        .status(404)
+        .json(ResponseFormatter.error(userErrors.userNotFound));
+
+      expect(mockRes.body).toEqual(
+        ResponseFormatter.error(userErrors.userNotFound),
+      );
+    });
+  });
+
+  describe('updateUser', () => {
+    it('should update user successfully', async () => {
+      const profile = new ProfileBuilder().build();
+      const user = new UserBuilder()
+        .with('profile', profile)
+        .with('companyId', ctx.activeUser.companyId!)
+        .build();
+      const updateDto: UpdateUserDto = {
+        firstName: 'Updated',
+        lastName: 'User',
+        roleId: user.roleId!,
+        status: UserStatuses.ACTIVE,
+      };
+      const role = new RoleBuilder().build();
+
+      userRepository.findOne.mockResolvedValue(user);
+      roleRepository.findOne.mockResolvedValue(role);
+      userRepository.update.mockResolvedValue({ affected: 1 } as any);
+      profileRepository.update.mockResolvedValue({ affected: 1 } as any);
+
+      const result = await service.updateUser(ctx, user.id!, updateDto);
+      const mockRes = createMockResponse<User>();
+      mockRes.json(result);
+
+      expect(mockRes.body).toEqual(
+        ResponseFormatter.success(
+          userSuccessMessages.updatedUser,
+          expect.objectContaining({
+            profile: {
+              firstName: updateDto.firstName,
+              lastName: updateDto.lastName,
+            },
+            status: updateDto.status,
+          }),
+        ),
+      );
+      expect(userRepository.update).toHaveBeenCalled();
+      expect(profileRepository.update).toHaveBeenCalled();
+      expect(eventEmitter.emit).toHaveBeenCalled();
+    });
+
+    it('should throw when trying to update non-existent user', async () => {
+      const invalidId = 'invalid-id';
+      const updateDto: UpdateUserDto = {
+        firstName: 'Updated',
+        lastName: 'User',
+        roleId: 'valid-role-id',
+        status: UserStatuses.ACTIVE,
+      };
+      userRepository.findOne.mockResolvedValue(null);
+
+      await expect(
+        service.updateUser(ctx, invalidId, updateDto),
+      ).rejects.toThrow(INotFoundException);
+
+      const mockRes = createMockResponse();
+      mockRes
+        .status(404)
+        .json(ResponseFormatter.error(userErrors.userNotFound));
+
+      expect(mockRes.body).toEqual(
+        ResponseFormatter.error(userErrors.userNotFound),
+      );
+    });
+
+    it('should throw when trying to update self', async () => {
+      const currentUser = ctx.activeUser;
+      const updateDto: UpdateUserDto = {
+        firstName: 'Updated',
+        lastName: 'User',
+        roleId: currentUser.roleId!,
+        status: UserStatuses.ACTIVE,
+      };
+      userRepository.findOne.mockResolvedValue(currentUser);
+
+      await expect(
+        service.updateUser(ctx, currentUser.id!, updateDto),
+      ).rejects.toThrow(IBadRequestException);
+
+      const mockRes = createMockResponse();
+      mockRes
+        .status(400)
+        .json(ResponseFormatter.error(userErrors.cannotUpdateSelf));
+
+      expect(mockRes.body).toEqual(
+        ResponseFormatter.error(userErrors.cannotUpdateSelf),
+      );
+    });
+
+    it('should throw when trying to deactivate self', async () => {
+      const currentUser = ctx.activeUser;
+      const updateDto: UpdateUserDto = {
+        firstName: 'Updated',
+        lastName: 'User',
+        roleId: currentUser.roleId!,
+        status: UserStatuses.INACTIVE,
+      };
+      userRepository.findOne.mockResolvedValue(currentUser);
+
+      await expect(
+        service.updateUser(ctx, currentUser.id!, updateDto),
+      ).rejects.toThrow(IBadRequestException);
+
+      const mockRes = createMockResponse();
+      mockRes
+        .status(400)
+        .json(ResponseFormatter.error(userErrors.cannotDeactivateSelf));
+
+      expect(mockRes.body).toEqual(
+        ResponseFormatter.error(userErrors.cannotDeactivateSelf),
+      );
+    });
+
+    it('should update user role when roleId is provided', async () => {
+      const user = new UserBuilder()
+        .with('profile', new ProfileBuilder().build())
+        .with('companyId', ctx.activeUser.companyId!)
+        .build();
+      const newRole = new RoleBuilder().build();
+      const updateDto: UpdateUserDto = {
+        firstName: 'Updated',
+        lastName: 'User',
+        roleId: newRole.id!,
+        status: UserStatuses.ACTIVE,
+      };
+
+      userRepository.findOne.mockResolvedValue(user);
+      roleRepository.findOne.mockResolvedValue(newRole);
+      userRepository.update.mockResolvedValue({ affected: 1 } as any);
+      profileRepository.update.mockResolvedValue({ affected: 1 } as any);
+
+      const result = await service.updateUser(ctx, user.id!, updateDto);
+      const mockRes = createMockResponse<User>();
+      mockRes.json(result);
+
+      expect(roleRepository.findOne).toHaveBeenCalledWith({
+        where: expect.arrayContaining([
+          expect.objectContaining({ id: Equal(newRole.id!) }),
+        ]),
+      });
+      expect(userRepository.update).toHaveBeenCalledWith(
+        { id: user.id },
+        expect.objectContaining({ roleId: newRole.id }),
+      );
+    });
+  });
+
+  describe('getStats', () => {
+    it('should return valid stats response', async () => {
+      const mockStats = [
+        { count: 5, value: UserStatuses.ACTIVE },
+        { count: 2, value: UserStatuses.PENDING },
+      ];
+      userRepository.query.mockResolvedValue(mockStats);
+
+      const result = await service.getStats(ctx);
+      const mockRes = createMockResponse<GetStatsResponseDTO[]>();
+      mockRes.json(result);
+
+      expect(mockRes.body).toEqual(
+        ResponseFormatter.success(
+          userSuccessMessages.fetchedUsersStats,
+          mockStats.map((stat) => new GetStatsResponseDTO(stat)),
+        ),
+      );
+      expect(userRepository.query).toHaveBeenCalledWith(
+        expect.stringContaining('AND users.company_id = ?'),
+        [ctx.activeUser.companyId],
+      );
+    });
+
+    it('should return empty array when no stats available', async () => {
+      userRepository.query.mockResolvedValue([]);
+
+      const result = await service.getStats(ctx);
+      const mockRes = createMockResponse<GetStatsResponseDTO[]>();
+      mockRes.json(result);
+
+      expect(mockRes.body.data).toHaveLength(0);
+    });
+  });
+
+  describe('deleteUser', () => {
+    it('should soft delete user successfully', async () => {
+      const user = new UserBuilder()
+        .with('companyId', ctx.activeUser.companyId!)
+        .build();
+
+      userRepository.findOne.mockResolvedValue(user);
+      userRepository.softDelete.mockResolvedValue({ affected: 1 } as any);
+
+      const result = await service.deleteUser(ctx, user.id!);
+      const mockRes = createMockResponse();
+      mockRes.json(result);
+
+      expect(mockRes.body).toEqual(
+        ResponseFormatter.success(userSuccessMessages.deletedUser, null),
+      );
+      expect(userRepository.softDelete).toHaveBeenCalledWith({ id: user.id });
+      expect(eventEmitter.emit).toHaveBeenCalled();
+    });
+
+    it('should throw when trying to delete non-existent user', async () => {
+      const invalidId = 'invalid-id';
+      userRepository.findOne.mockResolvedValue(null);
+
+      await expect(service.deleteUser(ctx, invalidId)).rejects.toThrow(
+        INotFoundException,
+      );
+
+      const mockRes = createMockResponse();
+      mockRes
+        .status(404)
+        .json(ResponseFormatter.error(userErrors.userNotFound));
+
+      expect(mockRes.body).toEqual(
+        ResponseFormatter.error(userErrors.userNotFound),
+      );
+    });
+
+    it('should throw when trying to delete self', async () => {
+      const currentUser = ctx.activeUser;
+      userRepository.findOne.mockResolvedValue(currentUser);
+
+      await expect(service.deleteUser(ctx, currentUser.id!)).rejects.toThrow(
+        IBadRequestException,
+      );
+
+      const mockRes = createMockResponse();
+      mockRes
+        .status(400)
+        .json(ResponseFormatter.error(userErrors.cannotDeleteSelf));
+
+      expect(mockRes.body).toEqual(
+        ResponseFormatter.error(userErrors.cannotDeleteSelf),
+      );
+    });
+  });
+
+  describe('Resend Invite', () => {
+    it('should throw NotFoundException if user does not exist or belong to the same company', async () => {
+      const userId = 'non-existent-user-id';
+      userRepository.findOne.mockResolvedValue(null);
+
+      const mockRes = createMockResponse();
+      mockRes
+        .status(404)
+        .json(ResponseFormatter.error(userErrors.userNotFound));
+
+      await expect(service.resendInvite(ctx, userId)).rejects.toThrow(
+        INotFoundException,
+      );
+      expect(mockRes.body).toEqual(
+        ResponseFormatter.error(userErrors.userNotFound),
+      );
+    });
+
+    it('should resend invite for a pending user and update reset token + emit event', async () => {
+      const user = new UserBuilder()
+        .with('status', UserStatuses.PENDING)
+        .with('companyId', ctx.activeUser.companyId!)
+        .build();
+
+      userRepository.findOne.mockResolvedValue(user);
+      userRepository.update = jest
+        .fn()
+        .mockResolvedValue({ affected: 1 } as any);
+
+      const result = await service.resendInvite(ctx, user.id!);
+      const mockRes = createMockResponse();
+      mockRes.json(result);
+
+      // auth was called to get and hash token
+      expect(auth.getToken).toHaveBeenCalled();
+      expect(auth.hashToken).toHaveBeenCalledWith('test-token');
+
+      // repository updated with hashed token and expiry (about 24 hours)
+      expect(userRepository.update).toHaveBeenCalled();
+      const updateArgs = (userRepository.update as jest.Mock).mock.calls[0][1];
+      expect(updateArgs.resetPasswordToken).toBe('hashed-token');
+      expect(updateArgs.resetPasswordExpires).toBeInstanceOf(Date);
+      const diff = Math.abs(
+        updateArgs.resetPasswordExpires.getTime() -
+          Date.now() -
+          24 * 60 * 60 * 1000,
+      );
+      // expiry should be within 1 minute of 24 hours from now
+      expect(diff).toBeLessThan(60 * 1000);
+
+      // event emitted and should include the raw token in metadata
+      expect(eventEmitter.emit).toHaveBeenCalled();
+      const emitCall = (eventEmitter.emit as jest.Mock).mock.calls[0];
+      // emit(name, event)
+      expect(emitCall[1]).toBeDefined();
+      expect(emitCall[1].metadata).toBeDefined();
+      expect(emitCall[1].metadata.token).toBe('test-token');
+
+      // response should be a success with sentInvite message
+      expect(mockRes.body).toEqual(
+        ResponseFormatter.success(
+          userSuccessMessages.sentInvite,
+          expect.objectContaining({ id: user.id }),
+        ),
+      );
+    });
+
+    it('should throw BadRequestException when user status is not PENDING', async () => {
+      const user = new UserBuilder()
+        .with('status', UserStatuses.ACTIVE)
+        .with('companyId', ctx.activeUser.companyId!)
+        .build();
+
+      userRepository.findOne.mockResolvedValue(user);
+
+      await expect(service.resendInvite(ctx, user.id!)).rejects.toThrow(
+        IBadRequestException,
+      );
+
+      const mockRes = createMockResponse();
+      mockRes
+        .status(400)
+        .json(
+          ResponseFormatter.error(userErrors.cannotResendInvite(user.status!)),
+        );
+
+      expect(mockRes.body).toEqual(
+        ResponseFormatter.error(userErrors.cannotResendInvite(user.status!)),
+      );
+    });
+  });
+
+  describe('createUser', () => {
+    it('should successfully create a user with valid DTO', async () => {
+      const role = new RoleBuilder().build();
+      const createDto: CreateUserDto = { 
+        email: 'test@example.com', 
+        roleId: role.id!
+      };
+      
+      userRepository.count.mockResolvedValue(0);
+      roleRepository.findOne.mockResolvedValue(role);
+      
+      const mockUser = new UserBuilder()
+        .with('email', createDto.email)
+        .with('roleId', role.id!)
+        .with('companyId', ctx.activeUser.companyId!)
+        .with('role', role)
+        .with('profile', new ProfileBuilder().build())
+        .build();
+
+      userRepository.save.mockResolvedValue(mockUser);
+
+      const result = await service.createUser(ctx, createDto);
+      const mockRes = createMockResponse<User>();
+      mockRes.json(result);
+
+      expect(mockRes.body).toEqual(
+        ResponseFormatter.success(
+          userSuccessMessages.createdUser,
+          expect.objectContaining({
+            email: createDto.email,
+            roleId: role.id,
+            profile: expect.any(Object)
+          })
+        )
+      );
+      expect(eventEmitter.emit).toHaveBeenCalled();
+    });
+
+    it('should throw if email already exists', async () => {
+      const email = 'exists@example.com';
+      const createDto: CreateUserDto = { 
+        email, 
+        roleId: 'valid-role-id'
+      };
+      
+      userRepository.count.mockResolvedValue(1);
+
+      await expect(service.createUser(ctx, createDto))
+        .rejects.toThrow(IBadRequestException);
+
+      const mockRes = createMockResponse();
+      mockRes.status(400).json(ResponseFormatter.error(
+        userErrors.userWithEmailAlreadyExists(email)
+      ));
+
+      expect(mockRes.body).toEqual(
+        ResponseFormatter.error(userErrors.userWithEmailAlreadyExists(email))
+      );
+    });
+
+    it('should throw if role is invalid', async () => {
+      const createDto: CreateUserDto = { 
+        email: 'test@example.com', 
+        roleId: 'invalid-role-id'
+      };
+      
+      userRepository.count.mockResolvedValue(0);
+      roleRepository.findOne.mockResolvedValue(null);
+
+      await expect(service.createUser(ctx, createDto))
+        .rejects.toThrow(IBadRequestException);
+
+      const mockRes = createMockResponse();
+      mockRes.status(400).json(ResponseFormatter.error(
+        userErrors.invalidRole
+      ));
+
+      expect(mockRes.body).toEqual(
+        ResponseFormatter.error(userErrors.invalidRole)
+      );
+    });
+
+    it('should include company in the created user', async () => {
+      const role = new RoleBuilder().build();
+      const company = new CompanyBuilder().build();
+      const createDto: CreateUserDto = { 
+        email: 'test@example.com', 
+        roleId: role.id!
+      };
+      
+      userRepository.count.mockResolvedValue(0);
+      roleRepository.findOne.mockResolvedValue(role);
+      companyRepository.findOne.mockResolvedValue(company);
+      
+      const mockUser = new UserBuilder()
+        .with('email', createDto.email)
+        .with('roleId', role.id!)
+        .with('companyId', company.id!)
+        .with('company', company)
+        .with('profile', new ProfileBuilder().build())
+        .build();
+
+      userRepository.save.mockResolvedValue(mockUser);
+
+      const result = await service.createUser(ctx, createDto);
+      const mockRes = createMockResponse<User>();
+      mockRes.json(result);
+
+      expect(mockRes.body.data).toMatchObject({
+        company: { id: company.id }
+      });
+    });
+  });
+
+  describe('listUsers', () => {
+    it('should return paginated user response', async () => {
+      const users = [
+        new UserBuilder().with('profile', new ProfileBuilder().build()).build(),
+        new UserBuilder().with('profile', new ProfileBuilder().build()).build()
+      ];
+      
+      userRepository.count.mockResolvedValue(2);
+      userRepository.find.mockResolvedValue(users);
+
+      const result = await service.listUsers(ctx, { page: 1, limit: 10 });
+      const mockRes = createMockResponse<User[]>();
+      mockRes.json(result);
+
+      expect(mockRes.body.status).toBe('success');
+      expect(mockRes.body.data).toHaveLength(2);
+      mockRes.body.data!.forEach(user => {
+        expect(user).toHaveProperty('profile');
+      });
+    });
+
+    it('should return empty array when no users exist', async () => {
+      userRepository.count.mockResolvedValue(0);
+      userRepository.find.mockResolvedValue([]);
+
+      const result = await service.listUsers(ctx, { page: 1, limit: 10 });
+      const mockRes = createMockResponse<User[]>();
+      mockRes.json(result);
+
+      expect(mockRes.body.data).toHaveLength(0);
+    });
+
+    it('should filter users by company when user is not super admin', async () => {
+      const users = [
+        new UserBuilder()
+          .with('companyId', ctx.activeUser.companyId!)
+          .with('profile', new ProfileBuilder().build())
           .build()
       ];
       
-=======
-          .build(),
-      ];
-
->>>>>>> c02e1771
       userRepository.count.mockResolvedValue(1);
       userRepository.find.mockResolvedValue(users);
 
@@ -453,18 +869,13 @@
 
       expect(mockRes.body.data).toHaveLength(1);
       expect(mockRes.body.data![0]).toMatchObject({
-<<<<<<< HEAD
         companyId: ctx.activeUser.companyId
-=======
-        companyId: ctx.activeUser.companyId,
->>>>>>> c02e1771
       });
     });
   });
 
   describe('getUser', () => {
     it('should return valid user response', async () => {
-<<<<<<< HEAD
     const user = new UserBuilder()
       .with('companyId', ctx.activeUser.companyId!)
       .with('profile', new ProfileBuilder().build())
@@ -489,39 +900,12 @@
         })
       )
     );
-=======
-      const user = new UserBuilder()
-        .with('companyId', ctx.activeUser.companyId!)
-        .with('profile', new ProfileBuilder().build())
-        .with('role', new RoleBuilder().build())
-        .build();
-
-      userRepository.findOne.mockResolvedValue(user);
-
-      const result = await service.getUser(ctx, user.id!);
-      const mockRes = createMockResponse<User>();
-      mockRes.json(result);
-
-      expect(mockRes.body).toEqual(
-        ResponseFormatter.success(
-          userSuccessMessages.fetchedUser,
-          expect.objectContaining({
-            id: user.id,
-            email: user.email,
-            profile: expect.objectContaining({
-              firstName: user.profile?.firstName,
-            }),
-          }),
-        ),
-      );
->>>>>>> c02e1771
     });
 
     it('should throw 404 for non-existent user', async () => {
       const invalidId = 'invalid-id';
       userRepository.findOne.mockResolvedValue(null);
 
-<<<<<<< HEAD
       await expect(service.getUser(ctx, invalidId))
         .rejects.toThrow(INotFoundException);
 
@@ -532,19 +916,6 @@
 
       expect(mockRes.body).toEqual(
         ResponseFormatter.error(userErrors.userNotFound)
-=======
-      await expect(service.getUser(ctx, invalidId)).rejects.toThrow(
-        INotFoundException,
-      );
-
-      const mockRes = createMockResponse();
-      mockRes
-        .status(404)
-        .json(ResponseFormatter.error(userErrors.userNotFound));
-
-      expect(mockRes.body).toEqual(
-        ResponseFormatter.error(userErrors.userNotFound),
->>>>>>> c02e1771
       );
     });
   });
@@ -558,15 +929,9 @@
         .build();
       const updateDto: UpdateUserDto = {
         firstName: 'Updated',
-<<<<<<< HEAD
         lastName: 'User', 
         roleId: user.roleId!, 
         status: UserStatuses.ACTIVE 
-=======
-        lastName: 'User',
-        roleId: user.roleId!,
-        status: UserStatuses.ACTIVE,
->>>>>>> c02e1771
       };
       const role = new RoleBuilder().build();
 
@@ -585,19 +950,11 @@
           expect.objectContaining({
             profile: {
               firstName: updateDto.firstName,
-<<<<<<< HEAD
               lastName: updateDto.lastName
             },
             status: updateDto.status
           })
         )
-=======
-              lastName: updateDto.lastName,
-            },
-            status: updateDto.status,
-          }),
-        ),
->>>>>>> c02e1771
       );
       expect(userRepository.update).toHaveBeenCalled();
       expect(profileRepository.update).toHaveBeenCalled();
@@ -608,7 +965,6 @@
       const invalidId = 'invalid-id';
       const updateDto: UpdateUserDto = {
         firstName: 'Updated',
-<<<<<<< HEAD
         lastName: 'User', 
         roleId: 'valid-role-id', 
         status: UserStatuses.ACTIVE 
@@ -625,25 +981,6 @@
 
       expect(mockRes.body).toEqual(
         ResponseFormatter.error(userErrors.userNotFound)
-=======
-        lastName: 'User',
-        roleId: 'valid-role-id',
-        status: UserStatuses.ACTIVE,
-      };
-      userRepository.findOne.mockResolvedValue(null);
-
-      await expect(
-        service.updateUser(ctx, invalidId, updateDto),
-      ).rejects.toThrow(INotFoundException);
-
-      const mockRes = createMockResponse();
-      mockRes
-        .status(404)
-        .json(ResponseFormatter.error(userErrors.userNotFound));
-
-      expect(mockRes.body).toEqual(
-        ResponseFormatter.error(userErrors.userNotFound),
->>>>>>> c02e1771
       );
     });
 
@@ -651,7 +988,6 @@
       const currentUser = ctx.activeUser;
       const updateDto: UpdateUserDto = {
         firstName: 'Updated',
-<<<<<<< HEAD
         lastName: 'User', 
         roleId: currentUser.roleId!, 
         status: UserStatuses.ACTIVE 
@@ -668,25 +1004,6 @@
 
       expect(mockRes.body).toEqual(
         ResponseFormatter.error(userErrors.cannotUpdateSelf)
-=======
-        lastName: 'User',
-        roleId: currentUser.roleId!,
-        status: UserStatuses.ACTIVE,
-      };
-      userRepository.findOne.mockResolvedValue(currentUser);
-
-      await expect(
-        service.updateUser(ctx, currentUser.id!, updateDto),
-      ).rejects.toThrow(IBadRequestException);
-
-      const mockRes = createMockResponse();
-      mockRes
-        .status(400)
-        .json(ResponseFormatter.error(userErrors.cannotUpdateSelf));
-
-      expect(mockRes.body).toEqual(
-        ResponseFormatter.error(userErrors.cannotUpdateSelf),
->>>>>>> c02e1771
       );
     });
 
@@ -694,7 +1011,6 @@
       const currentUser = ctx.activeUser;
       const updateDto: UpdateUserDto = {
         firstName: 'Updated',
-<<<<<<< HEAD
         lastName: 'User', 
         roleId: currentUser.roleId!, 
         status: UserStatuses.INACTIVE 
@@ -711,25 +1027,6 @@
 
       expect(mockRes.body).toEqual(
         ResponseFormatter.error(userErrors.cannotDeactivateSelf)
-=======
-        lastName: 'User',
-        roleId: currentUser.roleId!,
-        status: UserStatuses.INACTIVE,
-      };
-      userRepository.findOne.mockResolvedValue(currentUser);
-
-      await expect(
-        service.updateUser(ctx, currentUser.id!, updateDto),
-      ).rejects.toThrow(IBadRequestException);
-
-      const mockRes = createMockResponse();
-      mockRes
-        .status(400)
-        .json(ResponseFormatter.error(userErrors.cannotDeactivateSelf));
-
-      expect(mockRes.body).toEqual(
-        ResponseFormatter.error(userErrors.cannotDeactivateSelf),
->>>>>>> c02e1771
       );
     });
 
@@ -741,15 +1038,9 @@
       const newRole = new RoleBuilder().build();
       const updateDto: UpdateUserDto = {
         firstName: 'Updated',
-<<<<<<< HEAD
         lastName: 'User', 
         roleId: newRole.id!,
         status: UserStatuses.ACTIVE
-=======
-        lastName: 'User',
-        roleId: newRole.id!,
-        status: UserStatuses.ACTIVE,
->>>>>>> c02e1771
       };
 
       userRepository.findOne.mockResolvedValue(user);
@@ -763,21 +1054,12 @@
 
       expect(roleRepository.findOne).toHaveBeenCalledWith({
         where: expect.arrayContaining([
-<<<<<<< HEAD
           expect.objectContaining({ id: Equal(newRole.id!) })
         ])
       });
       expect(userRepository.update).toHaveBeenCalledWith(
         { id: user.id },
         expect.objectContaining({ roleId: newRole.id })
-=======
-          expect.objectContaining({ id: Equal(newRole.id!) }),
-        ]),
-      });
-      expect(userRepository.update).toHaveBeenCalledWith(
-        { id: user.id },
-        expect.objectContaining({ roleId: newRole.id }),
->>>>>>> c02e1771
       );
     });
   });
@@ -797,20 +1079,11 @@
       expect(mockRes.body).toEqual(
         ResponseFormatter.success(
           userSuccessMessages.fetchedUsersStats,
-<<<<<<< HEAD
           mockStats.map(stat => new GetStatsResponseDTO(stat))
       ));
       expect(userRepository.query).toHaveBeenCalledWith(
         expect.stringContaining('AND users.company_id = ?'),
         [ctx.activeUser.companyId]
-=======
-          mockStats.map((stat) => new GetStatsResponseDTO(stat)),
-        ),
-      );
-      expect(userRepository.query).toHaveBeenCalledWith(
-        expect.stringContaining('AND users.company_id = ?'),
-        [ctx.activeUser.companyId],
->>>>>>> c02e1771
       );
     });
 
@@ -830,11 +1103,7 @@
       const user = new UserBuilder()
         .with('companyId', ctx.activeUser.companyId!)
         .build();
-<<<<<<< HEAD
       
-=======
-
->>>>>>> c02e1771
       userRepository.findOne.mockResolvedValue(user);
       userRepository.softDelete.mockResolvedValue({ affected: 1 } as any);
 
@@ -843,15 +1112,9 @@
       mockRes.json(result);
 
       expect(mockRes.body).toEqual(
-<<<<<<< HEAD
         ResponseFormatter.success(userSuccessMessages.deletedUser, null)
       );
       expect(userRepository.softDelete).toHaveBeenCalledWith({ 'id': user.id });
-=======
-        ResponseFormatter.success(userSuccessMessages.deletedUser, null),
-      );
-      expect(userRepository.softDelete).toHaveBeenCalledWith({ id: user.id });
->>>>>>> c02e1771
       expect(eventEmitter.emit).toHaveBeenCalled();
     });
 
@@ -859,7 +1122,6 @@
       const invalidId = 'invalid-id';
       userRepository.findOne.mockResolvedValue(null);
 
-<<<<<<< HEAD
       await expect(service.deleteUser(ctx, invalidId))
         .rejects.toThrow(INotFoundException);
 
@@ -870,19 +1132,6 @@
 
       expect(mockRes.body).toEqual(
         ResponseFormatter.error(userErrors.userNotFound)
-=======
-      await expect(service.deleteUser(ctx, invalidId)).rejects.toThrow(
-        INotFoundException,
-      );
-
-      const mockRes = createMockResponse();
-      mockRes
-        .status(404)
-        .json(ResponseFormatter.error(userErrors.userNotFound));
-
-      expect(mockRes.body).toEqual(
-        ResponseFormatter.error(userErrors.userNotFound),
->>>>>>> c02e1771
       );
     });
 
@@ -890,7 +1139,6 @@
       const currentUser = ctx.activeUser;
       userRepository.findOne.mockResolvedValue(currentUser);
 
-<<<<<<< HEAD
       await expect(service.deleteUser(ctx, currentUser.id!))
         .rejects.toThrow(IBadRequestException);
 
@@ -901,111 +1149,6 @@
 
       expect(mockRes.body).toEqual(
         ResponseFormatter.error(userErrors.cannotDeleteSelf)
-=======
-      await expect(service.deleteUser(ctx, currentUser.id!)).rejects.toThrow(
-        IBadRequestException,
-      );
-
-      const mockRes = createMockResponse();
-      mockRes
-        .status(400)
-        .json(ResponseFormatter.error(userErrors.cannotDeleteSelf));
-
-      expect(mockRes.body).toEqual(
-        ResponseFormatter.error(userErrors.cannotDeleteSelf),
-      );
-    });
-  });
-
-  describe('Resend Invite', () => {
-    it('should throw NotFoundException if user does not exist or belong to the same company', async () => {
-      const userId = 'non-existent-user-id';
-      userRepository.findOne.mockResolvedValue(null);
-
-      const mockRes = createMockResponse();
-      mockRes
-        .status(404)
-        .json(ResponseFormatter.error(userErrors.userNotFound));
-
-      await expect(service.resendInvite(ctx, userId)).rejects.toThrow(
-        INotFoundException,
-      );
-      expect(mockRes.body).toEqual(
-        ResponseFormatter.error(userErrors.userNotFound),
-      );
-    });
-
-    it('should resend invite for a pending user and update reset token + emit event', async () => {
-      const user = new UserBuilder()
-        .with('status', UserStatuses.PENDING)
-        .with('companyId', ctx.activeUser.companyId!)
-        .build();
-
-      userRepository.findOne.mockResolvedValue(user);
-      userRepository.update = jest
-        .fn()
-        .mockResolvedValue({ affected: 1 } as any);
-
-      const result = await service.resendInvite(ctx, user.id!);
-      const mockRes = createMockResponse();
-      mockRes.json(result);
-
-      // auth was called to get and hash token
-      expect(auth.getToken).toHaveBeenCalled();
-      expect(auth.hashToken).toHaveBeenCalledWith('test-token');
-
-      // repository updated with hashed token and expiry (about 24 hours)
-      expect(userRepository.update).toHaveBeenCalled();
-      const updateArgs = (userRepository.update as jest.Mock).mock.calls[0][1];
-      expect(updateArgs.resetPasswordToken).toBe('hashed-token');
-      expect(updateArgs.resetPasswordExpires).toBeInstanceOf(Date);
-      const diff = Math.abs(
-        updateArgs.resetPasswordExpires.getTime() -
-          Date.now() -
-          24 * 60 * 60 * 1000,
-      );
-      // expiry should be within 1 minute of 24 hours from now
-      expect(diff).toBeLessThan(60 * 1000);
-
-      // event emitted and should include the raw token in metadata
-      expect(eventEmitter.emit).toHaveBeenCalled();
-      const emitCall = (eventEmitter.emit as jest.Mock).mock.calls[0];
-      // emit(name, event)
-      expect(emitCall[1]).toBeDefined();
-      expect(emitCall[1].metadata).toBeDefined();
-      expect(emitCall[1].metadata.token).toBe('test-token');
-
-      // response should be a success with sentInvite message
-      expect(mockRes.body).toEqual(
-        ResponseFormatter.success(
-          userSuccessMessages.sentInvite,
-          expect.objectContaining({ id: user.id }),
-        ),
-      );
-    });
-
-    it('should throw BadRequestException when user status is not PENDING', async () => {
-      const user = new UserBuilder()
-        .with('status', UserStatuses.ACTIVE)
-        .with('companyId', ctx.activeUser.companyId!)
-        .build();
-
-      userRepository.findOne.mockResolvedValue(user);
-
-      await expect(service.resendInvite(ctx, user.id!)).rejects.toThrow(
-        IBadRequestException,
-      );
-
-      const mockRes = createMockResponse();
-      mockRes
-        .status(400)
-        .json(
-          ResponseFormatter.error(userErrors.cannotResendInvite(user.status!)),
-        );
-
-      expect(mockRes.body).toEqual(
-        ResponseFormatter.error(userErrors.cannotResendInvite(user.status!)),
->>>>>>> c02e1771
       );
     });
   });
